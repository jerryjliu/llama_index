--- conflicted
+++ resolved
@@ -3,9 +3,7 @@
 ## Unreleased
 
 ### New Features
-<<<<<<< HEAD
 - Added sources to agent/chat engine responses (#6854)
-=======
 - Added basic chat buffer memory to agents / chat engines (#6857)
 
 ## [v0.7.5] - 2023-07-11
@@ -22,7 +20,6 @@
 - Update Chatbot_SEC.ipynb (#6808)
 - Rename leftover original name to LlamaIndex (#6792)
 - patch nested traces of the same type (#6791)
->>>>>>> e82d6afa
 
 ## [v0.7.4] - 2023-07-08
 
