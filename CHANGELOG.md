--- conflicted
+++ resolved
@@ -1,11 +1,10 @@
 # ChangeLog
 
-<<<<<<< HEAD
 ## Unreleased
 
 ### Bug Fixes / Nits
 - Only convert newlines to spaces for text 001 embedding models in OpenAI
-=======
+
 ## [0.8.14] - 2023-08-30
 
 ### New Features
@@ -38,7 +37,6 @@
 - Add example how to run FalkorDB docker (#7441)
 - Update root.md to use get_response_synthesizer expected type. (#7437) 
 - Bugfix MonsterAPI Pydantic version v2/v1 support. Doc Update (#7432)
->>>>>>> 69a88df3
 
 ## [0.8.11.post3] - 2023-08-27
 
