--- conflicted
+++ resolved
@@ -1,12 +1,11 @@
 # ChangeLog
 
-<<<<<<< HEAD
 ## Unreleased
 
 ### Breaking Changes
 
 - moved `max_docs` parameter from constructor to `lazy_load_data()` for `SimpleMongoReader` (#8686)
-=======
+
 ## [0.8.61] - 2023-11-05
 
 ### New Features
@@ -17,7 +16,6 @@
 
 - Fix typo error in CohereAIModelName class: cohere light models was missing v3 (#8684)
 - Update deeplake.py (#8683)
->>>>>>> 58344c46
 
 ## [0.8.60] - 2023-11-04
 
