# ChangeLog

## Unreleased

### New Features
- multi-selector support in router query engine (#6518)
- pydantic selector support in router query engine using OpenAI function calling API (#6518)
- streaming response support in `CondenseQuestionChatEngine` and `SimpleChatEngine` (#6524) 
- metadata filtering support in `QdrantVectorStore` (#6476)

### Bug Fixes / Nits
- better error handling in the mbox reader (#6248)
<<<<<<< HEAD
- Fix blank similarity score when using weaviate (#6512)
=======
- fix for sorted nodes in `PrevNextNodePostprocessor` (#6048)
>>>>>>> a8d2bba0

### Breaking/Deprecated API Changes
- Refactor PandasQueryEngine to take in df directly, deprecate PandasIndex (#6527)

## [v0.6.29] - 2023-06-20

### New Features

- query planning tool with OpenAI Function API (#6520)
- docs: example of kg+vector index (#6497)
- Set context window sizes for Cohere and AI21(J2 model) (#6485)

### Bug Fixes / Nits
- add default input size for Cohere and AI21 (#6485)
- docs: replace comma with colon in dict object (#6439)
- extra space in prompt and error message update (#6443)
- [Issue 6417] Fix prompt_templates docs page (#6499)
- Rip out monkey patch and update model to context window mapping (#6490)

## [v0.6.28] - 2023-06-19

### New Features
- New OpenAI Agent + Query Engine Cookbook (#6496)
- allow recursive data extraction (pydantic program)  (#6503)

### Bug Fixes / Nits
- update mongo interface (#6501)
- fixes that we forgot to include for openai pydantic program (#6503) (#6504)
- Fix github pics in Airbyte notebook (#6493)

## [v0.6.27] - 2023-06-16

### New Features
- Add node doc_id filtering to weaviate (#6467)
- New `TokenCountingCallback` to customize and track embedding, prompt, and completion token usage (#6440)
- OpenAI Retrieval Function Agent (#6491)

### Breaking/Deprecated API Changes
- Deprecated current token tracking (llm predictor and embed model will no longer track tokens in the future, please use the `TokenCountingCallback` (#6440)
- Add maximal marginal relevance to the Simple Vector Store, which can be enabled as a query mode (#6446)

### Bug Fixes / Nits
- `as_chat_engine` properly inherits the current service context (#6470)
- Use namespace when deleting from pinecone (#6475)
- Fix paths when using fsspec on windows (#3778)
- Fix for using custom file readers in `SimpleDirectoryReader` (#6477)
- Edit MMR Notebook (#6486)
- FLARE fixes (#6484)

## [v0.6.26] - 2023-06-14

### New Features
- Add OpenAIAgent and tutorial notebook for "build your own agent" (#6461)
- Add OpenAIPydanticProgram (#6462)

### Bug Fixes / Nits
- Fix citation engine import (#6456)

## [v0.6.25] - 2023-06-13

### New Features
- Added FLARE query engine (#6419).

## [v0.6.24] - 2023-06-12

### New Features
- Added better support for vector store with existing data (e.g. allow configurable text key) for Pinecone and Weaviate. (#6393)
- Support batched upsert for Pineone (#6393)
- Added initial [guidance](https://github.com/microsoft/guidance/) integration. Added `GuidancePydanticProgram` for generic structured output generation and `GuidanceQuestionGenerator` for generating sub-questions in `SubQuestionQueryEngine` (#6246).

## [v0.6.23] - 2023-06-11

### Bug Fixes / Nits
- Remove hardcoded chunk size for citation query engine (#6408)
- Mongo demo improvements (#6406)
- Fix notebook (#6418)
- Cleanup RetryQuery notebook (#6381)

## [v0.6.22] - 2023-06-10

### New Features
- Added `SQLJoinQueryEngine` (generalization of `SQLAutoVectorQueryEngine`) (#6265)
- Added support for graph stores under the hood, and initial support for Nebula KG. More docs coming soon! (#2581)
- Added guideline evaluator to allow llm to provide feedback based on user guidelines (#4664)
- Added support for MongoDB Vector stores to enable Atlas knnbeta search (#6379)
- Added new CitationQueryEngine for inline citations of sources in response text (#6239)

### Bug Fixes
- Fixed bug with `delete_ref_doc` not removing all metadata from the docstore (#6192)
- FIxed bug with loading existing QDrantVectorStore (#6230)

### Miscellaneous 
- Added changelog officially to github repo (#6191)

## [v0.6.21] - 2023-06-06

### New Features
- SimpleDirectoryReader has new `filename_as_id` flag to automatically set the doc_id (useful for `refresh_ref_docs()`)
- DocArray vector store integration
- Tair vector store integration
- Weights and Biases callback handler for tracing and versioning indexes
- Can initialize indexes directly from a vector store: `index = VectorStoreIndex.from_vector_store(vector_store=vector_store)`

### Bug Fixes
- Fixed multimodal notebook
- Updated/fixed the SQL tutorial in the docs
 
### Miscellaneous 
- Minor docs updates
- Added github pull-requset templates
- Added github issue-forms

## [v0.6.20] - 2023-06-04

### New Features
- Added new JSONQueryEngine that uses JSON schema to deliver more accurate JSON query answers
- Metadata support for redis vector-store
- Added Supabase vector store integration

### Bug Fixes
- Fixed typo in text-to-sql prompt

### Breaking/Deprecated API Changes
- Removed GPT prefix from indexes (old imports/names are still supported though)
 
### Miscellaneous 
- Major docs updates, brought important modules to the top level

## [v0.6.19] - 2023-06-02

### New Features
- Added agent tool abstraction for llama-hub data loaders
 
### Miscellaneous 
- Minor doc updates

## [v0.6.18] - 2023-06-02

### Miscellaneous 
- Added `Discover LlamaIndex` video series to the tutorials docs section
- Minor docs updates<|MERGE_RESOLUTION|>--- conflicted
+++ resolved
@@ -10,11 +10,8 @@
 
 ### Bug Fixes / Nits
 - better error handling in the mbox reader (#6248)
-<<<<<<< HEAD
 - Fix blank similarity score when using weaviate (#6512)
-=======
 - fix for sorted nodes in `PrevNextNodePostprocessor` (#6048)
->>>>>>> a8d2bba0
 
 ### Breaking/Deprecated API Changes
 - Refactor PandasQueryEngine to take in df directly, deprecate PandasIndex (#6527)
