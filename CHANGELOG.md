# ChangeLog

<<<<<<< HEAD
## Unreleased

### New Features

- Make pgvector's setup (extension, schema, and table creation) optional (#8656)
=======
## [0.8.59] - 2023-11-02

- Deepmemory support (#8625)
- Add CohereAI embeddings (#8650)
- Add Azure AD (Microsoft Entra ID) support (#8667)
>>>>>>> 357abbfa

## [0.8.58] - 2023-11-02

### New Features

- Add `lm-format-enforcer` integration for structured output (#8601)
- Google Vertex Support (#8626)

## [0.8.57] - 2023-10-31

### New Features

- Add `VoyageAIEmbedding` integration (#8634)
- Add fine-tuning evaluator notebooks (#8596)
- Add `SingleStoreDB` integration (#7991)
- Add support for ChromaDB PersistentClient (#8582)
- Add DataStax Astra DB support (#8609)

### Bug Fixes / Nits

- Update dataType in Weaviate (#8608)
- In Knowledge Graph Index with hybrid retriever_mode,
  - return the nodes found by keyword search when 'No Relationship found'
- Fix exceed context length error in chat engines (#8530)
- Retrieve actual content of all the triplets from KG (#8579)
- Return the nodes found by Keywords when no relationship is found by embeddings in hybrid retriever_mode in `KnowledgeGraphIndex` (#8575)
- Optimize content of retriever tool and minor bug fix (#8588)

## [0.8.56] - 2023-10-30

### New Features

- Add Amazon `BedrockEmbedding` (#8550)
- Moves `HuggingFaceEmbedding` to center on `Pooling` enum for pooling (#8467)
- Add IBM WatsonX LLM support (#8587)

### Bug Fixes / Nits

- [Bug] Patch Clarifai classes (#8529)
- fix retries for bedrock llm (#8528)
- Fix : VectorStore’s QueryResult always returns saved Node as TextNode (#8521)
- Added default file_metadata to get basic metadata that many postprocessors use, for SimpleDirectoryReader (#8486)
- Handle metadata with None values in chromadb (#8584)

## [0.8.55] - 2023-10-29

### New Features

- allow prompts to take in functions with `function_mappings` (#8548)
- add advanced prompt + "prompt engineering for RAG" notebook (#8555)
- Leverage Replicate API for serving LLaVa modal (#8539)

### Bug Fixes / Nits

- Update pull request template with google colab support inclusion (#8525)

## [0.8.54] - 2023-10-28

### New Features

- notebook showing how to fine-tune llama2 on structured outputs (#8540)
  - added GradientAIFineTuningHandler
  - added pydantic_program_mode to ServiceContext
- Initialize MultiModal Retrieval using LlamaIndex (#8507)

### Bug Fixes / Nits

- Add missing import to `ChatEngine` usage pattern `.md` doc (#8518)
- :bug: fixed async add (#8531)
- fix: add the needed CondenseQuestionChatEngine import in the usage_pa… (#8518)
- Add import LongLLMLinguaPostprocessor for LongLLMLingua.ipynb (#8519)

## [0.8.53] - 2023-10-27

### New Features

- Docs refactor (#8500)
  An overhaul of the docs organization. Major changes
  - Added a big new "understanding" section
  - Added a big new "optimizing" section
  - Overhauled Getting Started content
  - Categorized and moved module guides to a single section

## [0.8.52] - 2023-10-26

### New Features

- Add longllmlingua (#8485)
- Add google colab support for notebooks (#7560)

### Bug Fixes / Nits

- Adapt Cassandra VectorStore constructor DB connection through cassio.init (#8255)
- Allow configuration of service context and storage context in managed index (#8487)

## [0.8.51.post1] - 2023-10-25

### New Features

- Add Llava MultiModal QA examples for Tesla 10k RAG (#8271)
- fix bug streaming on react chat agent not working as expected (#8459)

### Bug Fixes / Nits

- patch: add selected result to response metadata for router query engines, fix bug (#8483)
- add Jina AI embeddings notebook + huggingface embedding fix (#8478)
- add `is_chat_model` to replicate (#8469)
- Brought back `toml-sort` to `pre-commit` (#8267)
- Added `LocationConstraint` for local `test_s3_kvstore` (#8263)

## [0.8.50] - 2023-10-24

### New Features

- Expose prompts in different modules (query engines, synthesizers, and more) (#8275)

## [0.8.49] - 2023-10-23

### New Features

- New LLM integrations
  - Support for Hugging Face Inference API's `conversational`, `text_generation`,
    and `feature_extraction` endpoints via `huggingface_hub[inference]` (#8098)
  - Add Amazon Bedrock LLMs (#8223)
  - Add AI21 Labs LLMs (#8233)
  - Add OpenAILike LLM class for OpenAI-compatible api servers (#7973)
- New / updated vector store integrations
  - Add DashVector (#7772)
  - Add Tencent VectorDB (#8173)
  - Add option for custom Postgres schema on PGVectorStore instead of only allowing public schema (#8080)
- Add Gradient fine tuning engine (#8208)
- docs(FAQ): frequently asked questions (#8249)

### Bug Fixes / Nits

- Fix inconsistencies with `ReActAgent.stream_chat` (#8147)
- Deprecate some functions for GuardrailsOutputParser (#8016)
- Simplify dependencies (#8236)
- Bug fixes for LiteLLM (#7885)
- Update for Predibase LLM (#8211)

## [0.8.48] - 2023-10-20

### New Features

- Add `DELETE` for MyScale vector store (#8159)
- Add SQL Retriever (#8197)
- add semantic kernel document format (#8226)
- Improve MyScale Hybrid Search and Add `DELETE` for MyScale vector store (#8159)

### Bug Fixes / Nits

- Fixed additional kwargs in ReActAgent.from_tools() (#8206)
- Fixed missing spaces in prompt templates (#8190)
- Remove auto-download of llama2-13B on exception (#8225)

## [0.8.47] - 2023-10-19

### New Features

- add response synthesis to text-to-SQL (#8196)
- Added support for `LLMRailsEmbedding` (#8169)
- Inferring MPS device with PyTorch (#8195)
- Consolidated query/text prepending (#8189)

## [0.8.46] - 2023-10-18

### New Features

- Add fine-tuning router support + embedding selector (#8174)
- add more document converters (#8156)

### Bug Fixes / Nits

- Add normalization to huggingface embeddings (#8145)
- Improve MyScale Hybrid Search (#8159)
- Fixed duplicate `FORMAT_STR` being inside prompt (#8171)
- Added: support for output_kwargs={'max_colwidth': xx} for PandasQueryEngine (#8110)
- Minor fix in the description for an argument in cohere llm (#8163)
- Fix Firestore client info (#8166)

## [0.8.45] - 2023-10-13

### New Features

- Added support for fine-tuning cross encoders (#7705)
- Added `QueryFusionRetriever` for merging multiple retrievers + query augmentation (#8100)
- Added `nb-clean` to `pre-commit` to minimize PR diffs (#8108)
- Support for `TextEmbeddingInference` embeddings (#8122)

### Bug Fixes / Nits

- Improved the `BM25Retriever` interface to accept `BaseNode` objects (#8096)
- Fixed bug with `BM25Retriever` tokenizer not working as expected (#8096)
- Brought mypy to pass in Python 3.8 (#8107)
- `ReActAgent` adding missing `super().__init__` call (#8125)

## [0.8.44] - 2023-10-12

### New Features

- add pgvector sql query engine (#8087)
- Added HoneyHive one-click observability (#7944)
- Add support for both SQLAlchemy V1 and V2 (#8060)

## [0.8.43.post1] - 2023-10-11

### New Features

- Moves `codespell` to `pre-commit` (#8040)
- Added `prettier` for autoformatting extensions besides `.py` (#8072)

### Bug Fixes / Nits

- Fixed forgotten f-str in `HuggingFaceLLM` (#8075)
- Relaxed numpy/panadas reqs

## [0.8.43] - 2023-10-10

### New Features

- Added support for `GradientEmbedding` embed models (#8050)

### Bug Fixes / Nits

- added `messages_to_prompt` kwarg to `HuggingFaceLLM` (#8054)
- improved selection and sql parsing for open-source models (#8054)
- fixed bug when agents hallucinate too many kwargs for a tool (#8054)
- improved prompts and debugging for selection+question generation (#8056)

## [0.8.42] - 2023-10-10

### New Features

- `LocalAI` more intuitive module-level var names (#8028)
- Enable `codespell` for markdown docs (#7972)
- add unstructured table element node parser (#8036)
- Add: Async upserting for Qdrant vector store (#7968)
- Add cohere llm (#8023)

### Bug Fixes / Nits

- Parse multi-line outputs in react agent answers (#8029)
- Add properly named kwargs to keyword `as_retriever` calls (#8011)
- Updating Reference to RAGAS LlamaIndex Integration (#8035)
- Vectara bugfix (#8032)
- Fix: ChromaVectorStore can attempt to add in excess of chromadb batch… (#8019)
- Fix get_content method in Mbox reader (#8012)
- Apply kwarg filters in WeaviateVectorStore (#8017)
- Avoid ZeroDivisionError (#8027)
- `LocalAI` intuitive module-level var names (#8028)
- zep/fix: imports & typing (#8030)
- refactor: use `str.join` (#8020)
- use proper metadata str for node parsing (#7987)

## [0.8.41] - 2023-10-07

### New Features

- You.com retriever (#8024)
- Pull fields from mongodb into metadata with `metadata_names` argument (#8001)
- Simplified `LocalAI.__init__` preserving the same behaviors (#7982)

### Bug Fixes / Nits

- Use longest metadata string for metadata aware text splitting (#7987)
- Handle lists of strings in mongodb reader (#8002)
- Removes `OpenAI.class_type` as it was dead code (#7983)
- Fixing `HuggingFaceLLM.device_map` type hint (#7989)

## [0.8.40] - 2023-10-05

### New Features

- Added support for `Clarifai` LLM (#7967)
- Add support for function fine-tuning (#7971)

### Breaking Changes

- Update document summary index (#7815)
  - change default retrieval mode to embedding
  - embed summaries into vector store by default at indexing time (instead of calculating embedding on the fly)
  - support configuring top k in llm retriever

## [0.8.39] - 2023-10-03

### New Features

- Added support for pydantic object outputs with query engines (#7893)
- `ClarifaiEmbedding` class added for embedding support (#7940)
- Markdown node parser, flat file reader and simple file node parser (#7863)
- Added support for mongdb atlas `$vectorSearch` (#7866)

### Bug Fixes / Nits

- Adds support for using message metadata in discord reader (#7906)
- Fix `LocalAI` chat capability without `max_tokens` (#7942)
- Added `codespell` for automated checking (#7941)
- `ruff` modernization and autofixes (#7889)
- Implement own SQLDatabase class (#7929)
- Update LlamaCPP context_params property (#7945)
- fix duplicate embedding (#7949)
- Adds `codespell` tool for enforcing good spelling (#7941)
- Supporting `mypy` local usage with `venv` (#7952)
- Vectara - minor update (#7954)
- Avoiding `pydantic` reinstalls in CI (#7956)
- move tree_sitter_languages into data_requirements.txt (#7955)
- Add `cache_okay` param to `PGVectorStore` to help suppress TSVector warnings (#7950)

## [0.8.38] - 2023-10-02

### New Features

- Updated `KeywordNodePostprocessor` to use spacy to support more languages (#7894)
- `LocalAI` supporting global or per-query `/chat/completions` vs `/completions` (#7921)
- Added notebook on using REBEL + Wikipedia filtering for knowledge graphs (#7919)
- Added support for `ElasticsearchEmbedding` (#7914)

## [0.8.37] - 2023-09-30

### New Features

- Supporting `LocalAI` LLMs (#7913)
- Validations protecting against misconfigured chunk sizes (#7917)

### Bug Fixes / Nits

- Simplify NL SQL response to SQL parsing, with expanded NL SQL prompt (#7868)
- Improve vector store retrieval speed for vectordb integrations (#7876)
- Added replacing {{ and }}, and fixed JSON parsing recursion (#7888)
- Nice-ified JSON decoding error (#7891)
- Nice-ified SQL error from LLM not providing SQL (#7900)
- Nice-ified `ImportError` for `HuggingFaceLLM` (#7904)
- eval fixes: fix dataset response generation, add score to evaluators (#7915)

## [0.8.36] - 2023-09-27

### New Features

- add "build RAG from scratch notebook" - OSS/local (#7864)

### Bug Fixes / Nits

- Fix elasticsearch hybrid scoring (#7852)
- Replace `get_color_mapping` and `print_text` Langchain dependency with internal implementation (#7845)
- Fix async streaming with azure (#7856)
- Avoid `NotImplementedError()` in sub question generator (#7855)
- Patch predibase initialization (#7859)
- Bumped min langchain version and changed prompt imports from langchain (#7862)

## [0.8.35] - 2023-09-27

### Bug Fixes / Nits

- Fix dropping textnodes in recursive retriever (#7840)
- share callback_manager between agent and its llm when callback_manager is None (#7844)
- fix pandas query engine (#7847)

## [0.8.34] - 2023-09-26

### New Features

- Added `Konko` LLM support (#7775)
- Add before/after context sentence (#7821)
- EverlyAI integration with LlamaIndex through OpenAI library (#7820)
- add Arize Phoenix tracer to global handlers (#7835)

### Bug Fixes / Nits

- Normalize scores returned from ElasticSearch vector store (#7792)
- Fixed `refresh_ref_docs()` bug with order of operations (#7664)
- Delay postgresql connection for `PGVectorStore` until actually needed (#7793)
- Fix KeyError in delete method of `SimpleVectorStore` related to metadata filters (#7829)
- Fix KeyError in delete method of `SimpleVectorStore` related to metadata filters (#7831)
- Addressing PyYAML import error (#7784)
- ElasticsearchStore: Update User-Agent + Add example docker compose (#7832)
- `StorageContext.persist` supporting `Path` (#7783)
- Update ollama.py (#7839)
- fix bug for self.\_session_pool (#7834)

## [0.8.33] - 2023-09-25

### New Features

- add pairwise evaluator + benchmark auto-merging retriever (#7810)

### Bug Fixes / Nits

- Minor cleanup in embedding class (#7813)
- Misc updates to `OpenAIEmbedding` (#7811)

## [0.8.32] - 2023-09-24

### New Features

- Added native support for `HuggingFaceEmbedding`, `InstructorEmbedding`, and `OptimumEmbedding` (#7795)
- Added metadata filtering and hybrid search to MyScale vector store (#7780)
- Allowing custom text field name for Milvus (#7790)
- Add support for `vector_store_query_mode` to `VectorIndexAutoRetriever` (#7797)

### Bug Fixes / Nits

- Update `LanceDBVectorStore` to handle score and distance (#7754)
- Pass LLM to `memory_cls` in `CondenseQuestionChatEngine` (#7785)

## [0.8.31] - 2023-09-22

### New Features

- add pydantic metadata extractor (#7778)
- Allow users to set the embedding dimensions in azure cognitive vector store (#7734)
- Add semantic similarity evaluator (#7770)

### Bug Fixes / Nits

- 📝docs: Update Chatbot Tutorial and Notebook (#7767)
- Fixed response synthesizers with empty nodes (#7773)
- Fix `NotImplementedError` in auto vector retriever (#7764)
- Multiple kwargs values in "KnowledgeGraphQueryEngine" bug-fix (#7763)
- Allow setting azure cognitive search dimensionality (#7734)
- Pass service context to index for dataset generator (#7748)
- Fix output parsers for selector templates (#7774)
- Update Chatbot_SEC.ipynb (#7711)
- linter/typechecker-friendly improvements to cassandra test (#7771)
- Expose debug option of `PgVectorStore` (#7776)
- llms/openai: fix Azure OpenAI by considering `prompt_filter_results` field (#7755)

## [0.8.30] - 2023-09-21

### New Features

- Add support for `gpt-3.5-turbo-instruct` (#7729)
- Add support for `TimescaleVectorStore` (#7727)
- Added `LongContextReorder` for lost-in-the-middle issues (#7719)
- Add retrieval evals (#7738)

### Bug Fixes / Nits

- Added node post-processors to async context chat engine (#7731)
- Added unique index name for postgres tsv column (#7741)

## [0.8.29.post1] - 2023-09-18

### Bug Fixes / Nits

- Fix langchain import error for embeddings (#7714)

## [0.8.29] - 2023-09-18

### New Features

- Added metadata filtering to the base simple vector store (#7564)
- add low-level router guide (#7708)
- Add CustomQueryEngine class (#7703)

### Bug Fixes / Nits

- Fix context window metadata in lite-llm (#7696)

## [0.8.28] - 2023-09-16

### New Features

- Add CorrectnessEvaluator (#7661)
- Added support for `Ollama` LLMs (#7635)
- Added `HWPReader` (#7672)
- Simplified portkey LLM interface (#7669)
- Added async operation support to `ElasticsearchStore` vector store (#7613)
- Added support for `LiteLLM` (#7600)
- Added batch evaluation runner (#7692)

### Bug Fixes / Nits

- Avoid `NotImplementedError` for async langchain embeddings (#7668)
- Imrpoved reliability of LLM selectors (#7678)
- Fixed `query_wrapper_prompt` and `system_prompt` for output parsers and completion models (#7678)
- Fixed node attribute inheritance in citation query engine (#7675)

### Breaking Changes

- Refactor and update `BaseEvaluator` interface to be more consistent (#7661)
  - Use `evaluate` function for generic input
  - Use `evaluate_response` function with `Response` objects from llama index query engine
- Update existing evaluators with more explicit naming
  - `ResponseEvaluator` -> `FaithfulnessEvaluator`
  - `QueryResponseEvaluator` -> `RelevancyEvaluator`
  - old names are kept as class aliases for backwards compatibility

## [0.8.27] - 2023-09-14

### New Features

- add low-level tutorial section (#7673)

### Bug Fixes / Nits

- default delta should be a dict (#7665)
- better query wrapper logic on LLMPredictor (#7667)

## [0.8.26] - 2023-09-12

### New Features

- add non-linear embedding adapter (#7658)
- Add "finetune + RAG" evaluation to knowledge fine-tuning notebook (#7643)

### Bug Fixes / Nits

- Fixed chunk-overlap for sentence splitter (#7590)

## [0.8.25] - 2023-09-12

### New Features

- Added `AGENT_STEP` callback event type (#7652)

### Bug Fixes / Nits

- Allowed `simple` mode to work with `as_chat_engine()` (#7637)
- Fixed index error in azure streaming (#7646)
- Removed `pdb` from llama-cpp (#7651)

## [0.8.24] - 2023-09-11

## New Features

- guide: fine-tuning to memorize knowledge (#7626)
- added ability to customize prompt template for eval modules (#7626)

### Bug Fixes

- Properly detect `llama-cpp-python` version for loading the default GGML or GGUF `llama2-chat-13b` model (#7616)
- Pass in `summary_template` properly with `RetrieverQueryEngine.from_args()` (#7621)
- Fix span types in wandb callback (#7631)

## [0.8.23] - 2023-09-09

### Bug Fixes

- Make sure context and system prompt is included in prompt for first chat for llama2 (#7597)
- Avoid negative chunk size error in refine process (#7607)
- Fix relationships for small documents in hierarchical node parser (#7611)
- Update Anyscale Endpoints integration with full streaming and async support (#7602)
- Better support of passing credentials as LLM constructor args in `OpenAI`, `AzureOpenAI`, and `Anyscale` (#7602)

### Breaking Changes

- Update milvus vector store to support filters and dynamic schemas (#7286)
  - See the [updated notebook](https://gpt-index.readthedocs.io/en/stable/examples/vector_stores/MilvusIndexDemo.html) for usage
- Added NLTK to core dependencies to support the default sentence splitter (#7606)

## [0.8.22] - 2023-09-07

### New Features

- Added support for ElasticSearch Vector Store (#7543)

### Bug Fixes / Nits

- Fixed small `_index` bug in `ElasticSearchReader` (#7570)
- Fixed bug with prompt helper settings in global service contexts (#7576)
- Remove newlines from openai embeddings again (#7588)
- Fixed small bug with setting `query_wrapper_prompt` in the service context (#7585)

### Breaking/Deprecated API Changes

- Clean up vector store interface to use `BaseNode` instead of `NodeWithEmbedding`
  - For majority of users, this is a no-op change
  - For users directly operating with the `VectorStore` abstraction and manually constructing `NodeWithEmbedding` objects, this is a minor breaking change. Use `TextNode` with `embedding` set directly, instead of `NodeWithEmbedding`.

## [0.8.21] - 2023-09-06

### New Features

- add embedding adapter fine-tuning engine + guide (#7565)
- Added support for Azure Cognitive Search vector store (#7469)
- Support delete in supabase (#6951)
- Added support for Espilla vector store (#7539)
- Added support for AnyScale LLM (#7497)

### Bug Fixes / Nits

- Default to user-configurable top-k in `VectorIndexAutoRetriever` (#7556)
- Catch validation errors for structured responses (#7523)
- Fix streaming refine template (#7561)

## [0.8.20] - 2023-09-04

### New Features

- Added Portkey LLM integration (#7508)
- Support postgres/pgvector hybrid search (#7501)
- upgrade recursive retriever node reference notebook (#7537)

## [0.8.19] - 2023-09-03

### New Features

- replace list index with summary index (#7478)
- rename list index to summary index part 2 (#7531)

## [0.8.18] - 2023-09-03

### New Features

- add agent finetuning guide (#7526)

## [0.8.17] - 2023-09-02

### New Features

- Make (some) loaders serializable (#7498)
- add node references to recursive retrieval (#7522)

### Bug Fixes / Nits

- Raise informative error when metadata is too large during splitting (#7513)
- Allow langchain splitter in simple node parser (#7517)

## [0.8.16] - 2023-09-01

### Bug Fixes / Nits

- fix link to Marvin notebook in docs (#7504)
- Ensure metadata is not `None` in `SimpleWebPageReader` (#7499)
- Fixed KGIndex visualization (#7493)
- Improved empty response in KG Index (#7493)

## [0.8.15] - 2023-08-31

### New Features

- Added support for `MarvinEntityExtractor` metadata extractor (#7438)
- Added a url_metadata callback to SimpleWebPageReader (#7445)
- Expanded callback logging events (#7472)

### Bug Fixes / Nits

- Only convert newlines to spaces for text 001 embedding models in OpenAI (#7484)
- Fix `KnowledgeGraphRagRetriever` for non-nebula indexes (#7488)
- Support defined embedding dimension in `PGVectorStore` (#7491)
- Greatly improved similarity calculation speed for the base vector store (#7494)

## [0.8.14] - 2023-08-30

### New Features

- feat: non-kg heterogeneous graph support in Graph RAG (#7459)
- rag guide (#7480)

### Bug Fixes / Nits

- Improve openai fine-tuned model parsing (#7474)
- doing some code de-duplication (#7468)
- support both str and templates for query_wrapper_prompt in HF LLMs (#7473)

## [0.8.13] - 2023-08-29

### New Features

- Add embedding finetuning (#7452)
- Added support for RunGPT LLM (#7401)
- Integration guide and notebook with DeepEval (#7425)
- Added `VectorIndex` and `VectaraRetriever` as a managed index (#7440)
- Added support for `to_tool_list` to detect and use async functions (#7282)

## [0.8.12] - 2023-08-28

### New Features

- add openai finetuning class (#7442)
- Service Context to/from dict (#7395)
- add finetuning guide (#7429)

### Smaller Features / Nits / Bug Fixes

- Add example how to run FalkorDB docker (#7441)
- Update root.md to use get_response_synthesizer expected type. (#7437)
- Bugfix MonsterAPI Pydantic version v2/v1 support. Doc Update (#7432)

## [0.8.11.post3] - 2023-08-27

### New Features

- AutoMergingRetriever (#7420)

## [0.8.10.post1] - 2023-08-25

### New Features

- Added support for `MonsterLLM` using MonsterAPI (#7343)
- Support comments fields in NebulaGraphStore and int type VID (#7402)
- Added configurable endpoint for DynamoDB (#6777)
- Add structured answer filtering for Refine response synthesizer (#7317)

### Bug Fixes / Nits

- Use `utf-8` for json file reader (#7390)
- Fix entity extractor initialization (#7407)

## [0.8.9] - 2023-08-24

### New Features

- Added support for FalkorDB/RedisGraph graph store (#7346)
- Added directed sub-graph RAG (#7378)
- Added support for `BM25Retriever` (#7342)

### Bug Fixes / Nits

- Added `max_tokens` to `Xinference` LLM (#7372)
- Support cache dir creation in multithreaded apps (#7365)
- Ensure temperature is a float for openai (#7382)
- Remove duplicate subjects in knowledge graph retriever (#7378)
- Added support for both pydantic v1 and v2 to allow other apps to move forward (#7394)

### Breaking/Deprecated API Changes

- Refactor prompt template (#7319)
  - Use `BasePromptTemplate` for generic typing
  - Use `PromptTemplate`, `ChatPromptTemplate`, `SelectorPromptTemplate` as core implementations
  - Use `LangchainPromptTemplate` for compatibility with Langchain prompt templates
  - Fully replace specific prompt classes (e.g. `SummaryPrompt`) with generic `BasePromptTemplate` for typing in codebase.
  - Keep `Prompt` as an alias for `PromptTemplate` for backwards compatibility.
  - BREAKING CHANGE: remove support for `Prompt.from_langchain_prompt`, please use `template=LangchainPromptTemplate(lc_template)` instead.

## [0.8.8] - 2023-08-23

### New Features

- `OpenAIFineTuningHandler` for collecting LLM inputs/outputs for OpenAI fine tuning (#7367)

### Bug Fixes / Nits

- Add support for `claude-instant-1.2` (#7369)

## [0.8.7] - 2023-08-22

### New Features

- Support fine-tuned OpenAI models (#7364)
- Added support for Cassandra vector store (#6784)
- Support pydantic fields in tool functions (#7348)

### Bug Fixes / Nits

- Fix infinite looping with forced function call in `OpenAIAgent` (#7363)

## [0.8.6] - 2023-08-22

### New Features

- auto vs. recursive retriever notebook (#7353)
- Reader and Vector Store for BagelDB with example notebooks (#7311)

### Bug Fixes / Nits

- Use service context for intermediate index in retry source query engine (#7341)
- temp fix for prompt helper + chat models (#7350)
- Properly skip unit-tests when packages not installed (#7351)

## [0.8.5.post2] - 2023-08-20

### New Features

- Added FireStore docstore/index store support (#7305)
- add recursive agent notebook (#7330)

### Bug Fixes / Nits

- Fix Azure pydantic error (#7329)
- fix callback trace ids (make them a context var) (#7331)

## [0.8.5.post1] - 2023-08-18

### New Features

- Awadb Vector Store (#7291)

### Bug Fixes / Nits

- Fix bug in OpenAI llm temperature type

## [0.8.5] - 2023-08-18

### New Features

- Expose a system prompt/query wrapper prompt in the service context for open-source LLMs (#6647)
- Changed default MyScale index format to `MSTG` (#7288)
- Added tracing to chat engines/agents (#7304)
- move LLM and embeddings to pydantic (#7289)

### Bug Fixes / Nits

- Fix sentence splitter bug (#7303)
- Fix sentence splitter infinite loop (#7295)

## [0.8.4] - 2023-08-17

### Bug Fixes / Nits

- Improve SQL Query parsing (#7283)
- Fix loading embed_model from global service context (#7284)
- Limit langchain version until we migrate to pydantic v2 (#7297)

## [0.8.3] - 2023-08-16

### New Features

- Added Knowledge Graph RAG Retriever (#7204)

### Bug Fixes / Nits

- accept `api_key` kwarg in OpenAI LLM class constructor (#7263)
- Fix to create separate queue instances for separate instances of `StreamingAgentChatResponse` (#7264)

## [0.8.2.post1] - 2023-08-14

### New Features

- Added support for Rockset as a vector store (#7111)

### Bug Fixes

- Fixed bug in service context definition that could disable LLM (#7261)

## [0.8.2] - 2023-08-14

### New Features

- Enable the LLM or embedding model to be disabled by setting to `None` in the service context (#7255)
- Resolve nearly any huggingface embedding model using the `embed_model="local:<model_name>"` syntax (#7255)
- Async tool-calling support (#7239)

### Bug Fixes / Nits

- Updated supabase kwargs for add and query (#7103)
- Small tweak to default prompts to allow for more general purpose queries (#7254)
- Make callback manager optional for `CustomLLM` + docs update (#7257)

## [0.8.1] - 2023-08-13

### New Features

- feat: add node_postprocessors to ContextChatEngine (#7232)
- add ensemble query engine tutorial (#7247)

### Smaller Features

- Allow EMPTY keys for Fastchat/local OpenAI API endpoints (#7224)

## [0.8.0] - 2023-08-11

### New Features

- Added "LLAMA_INDEX_CACHE_DIR" to control cached files (#7233)
- Default to pydantic selectors when possible (#7154, #7223)
- Remove the need for langchain wrappers on `embed_model` in the service context (#7157)
- Metadata extractors take an `LLM` object now, in addition to `LLMPredictor` (#7202)
- Added local mode + fallback to llama.cpp + llama2 (#7200)
- Added local fallback for embeddings to `BAAI/bge-small-en` (#7200)
- Added `SentenceWindowNodeParser` + `MetadataReplacementPostProcessor` (#7211)

### Breaking Changes

- Change default LLM to gpt-3.5-turbo from text-davinci-003 (#7223)
- Change prompts for compact/refine/tree_summarize to work better with gpt-3.5-turbo (#7150, #7179, #7223)
- Increase default LLM temperature to 0.1 (#7180)

## [0.7.24.post1] - 2023-08-11

### Other Changes

- Reverted #7223 changes to defaults (#7235)

## [0.7.24] - 2023-08-10

### New Features

- Default to pydantic selectors when possible (#7154, #7223)
- Remove the need for langchain wrappers on `embed_model` in the service context (#7157)
- Metadata extractors take an `LLM` object now, in addition to `LLMPredictor` (#7202)
- Added local mode + fallback to llama.cpp + llama2 (#7200)
- Added local fallback for embeddings to `BAAI/bge-small-en` (#7200)
- Added `SentenceWindowNodeParser` + `MetadataReplacementPostProcessor` (#7211)

### Breaking Changes

- Change default LLM to gpt-3.5-turbo from text-davinci-003 (#7223)
- Change prompts for compact/refine/tree_summarize to work better with gpt-3.5-turbo (#7150, #7179, #7223)
- Increase default LLM temperature to 0.1 (#7180)

### Other Changes

- docs: Improvements to Mendable Search (#7220)
- Refactor openai agent (#7077)

### Bug Fixes / Nits

- Use `1 - cosine_distance` for pgvector/postgres vector db (#7217)
- fix metadata formatting and extraction (#7216)
- fix(readers): Fix non-ASCII JSON Reader bug (#7086)
- Chore: change PgVectorStore variable name from `sim` to `distance` for clarity (#7226)

## [0.7.23] - 2023-08-10

### Bug Fixes / Nits

- Fixed metadata formatting with custom tempalates and inheritance (#7216)

## [0.7.23] - 2023-08-10

### New Features

- Add "one click observability" page to docs (#7183)
- Added Xorbits inference for local deployments (#7151)
- Added Zep vector store integration (#7203)
- feat/zep vectorstore (#7203)

### Bug Fixes / Nits

- Update the default `EntityExtractor` model (#7209)
- Make `ChatMemoryBuffer` pickleable (#7205)
- Refactored `BaseOpenAIAgent` (#7077)

## [0.7.22] - 2023-08-08

### New Features

- add ensemble retriever notebook (#7190)
- DOCS: added local llama2 notebook (#7146)

### Bug Fixes / Nits

- Fix for `AttributeError: 'OpenAIAgent' object has no attribute 'callback_manager'` by calling super constructor within `BaseOpenAIAgent`
- Remove backticks from nebula queries (#7192)

## [0.7.21] - 2023-08-07

### New Features

- Added an `EntityExtractor` for metadata extraction (#7163)

## [0.7.20] - 2023-08-06

### New Features

- add router module docs (#7171)
- add retriever router (#7166)

### New Features

- Added a `RouterRetriever` for routing queries to specific retrievers (#7166)

### Bug Fixes / Nits

- Fix for issue where having multiple concurrent streamed responses from `OpenAIAgent` would result in interleaving of tokens across each response stream. (#7164)
- fix llms callbacks issue (args[0] error) (#7165)

## [0.7.19] - 2023-08-04

### New Features

- Added metadata filtering to weaviate (#7130)
- Added token counting (and all callbacks) to agents and streaming (#7122)

## [0.7.18] - 2023-08-03

### New Features

- Added `to/from_string` and `to/from_dict` methods to memory objects (#7128)
- Include columns comments from db tables in table info for SQL queries (#7124)
- Add Neo4j support (#7122)

### Bug Fixes / Nits

- Added `Azure AD` validation support to the `AzureOpenAI` class (#7127)
- add `flush=True` when printing agent/chat engine response stream (#7129)
- Added `Azure AD` support to the `AzureOpenAI` class (#7127)
- Update LLM question generator prompt to mention JSON markdown (#7105)
- Fixed `astream_chat` in chat engines (#7139)

## [0.7.17] - 2023-08-02

### New Features

- Update `ReActAgent` to support memory modules (minor breaking change since the constructor takes `memory` instead of `chat_history`, but the main `from_tools` method remains backward compatible.) (#7116)
- Update `ReActAgent` to support streaming (#7119)
- Added Neo4j graph store and query engine integrations (#7122)
- add object streaming (#7117)

## [0.7.16] - 2023-07-30

### New Features

- Chat source nodes (#7078)

## [0.7.15] - 2023-07-29

### Bug Fixes / Nits

- anthropic api key customization (#7082)
- Fix broken link to API reference in Contributor Docs (#7080)
- Update vector store docs (#7076)
- Update comment (#7073)

## [0.7.14] - 2023-07-28

### New Features

- Added HotpotQADistractor benchmark evaluator (#7034)
- Add metadata filter and delete support for LanceDB (#7048)
- Use MetadataFilters in opensearch (#7005)
- Added support for `KuzuGraphStore` (#6970)
- Added `kg_triplet_extract_fn` to customize how KGs are built (#7068)

### Bug Fixes / Nits

- Fix string formatting in context chat engine (#7050)
- Fixed tracing for async events (#7052)
- Less strict triplet extraction for KGs (#7059)
- Add configurable limit to KG data retrieved (#7059)
- Nebula connection improvements (#7059)
- Bug fix in building source nodes for agent response (#7067)

## [0.7.13] - 2023-07-26

### New Features

- Support function calling api for AzureOpenAI (#7041)

### Bug Fixes / Nits

- tune prompt to get rid of KeyError in SubQ engine (#7039)
- Fix validation of Azure OpenAI keys (#7042)

## [0.7.12] - 2023-07-25

### New Features

- Added `kwargs` to `ComposableGraph` for the underlying query engines (#6990)
- Validate openai key on init (#6940)
- Added async embeddings and async RetrieverQueryEngine (#6587)
- Added async `aquery` and `async_add` to PGVectorStore (#7031)
- Added `.source_nodes` attribute to chat engine and agent responses (#7029)
- Added `OpenInferenceCallback` for storing generation data in OpenInference format (#6998)

### Bug Fixes / Nits

- Fix achat memory initialization for data agents (#7000)
- Add `print_response_stream()` to agengt/chat engine response class (#7018)

### Bug Fixes / Nits

- Fix achat memory initialization for data agents (#7000)
- Add `print_response_stream()` to agengt/chat engine response class (#7018)

## [v0.7.11.post1] - 2023-07-20

### New Features

- Default to pydantic question generation when possible for sub-question query engine (#6979)

### Bug Fixes / Nits

- Fix returned order of messages in large chat memory (#6979)

## [v0.7.11] - 2023-07-19

### New Features

- Added a `SentenceTransformerRerank` node post-processor for fast local re-ranking (#6934)
- Add numpy support for evaluating queries in pandas query engine (#6935)
- Add metadata filtering support for Postgres Vector Storage integration (#6968)
- Proper llama2 support for agents and query engines (#6969)

### Bug Fixes / Nits

- Added `model_name` to LLMMetadata (#6911)
- Fallback to retriever service context in query engines (#6911)
- Fixed `as_chat_engine()` ValueError with extra kwargs (#6971

## [v0.7.10.post1] - 2023-07-18

### New Features

- Add support for Replicate LLM (vicuna & llama 2!)

### Bug Fixes / Nits

- fix streaming for condense chat engine (#6958)

## [v0.7.10] - 2023-07-17

### New Features

- Add support for chroma v0.4.0 (#6937)
- Log embedding vectors to callback manager (#6962)

### Bug Fixes / Nits

- add more robust embedding timeouts (#6779)
- improved connection session management on postgres vector store (#6843)

## [v0.7.9] - 2023-07-15

### New Features

- specify `embed_model="local"` to use default local embbeddings in the service context (#6806)
- Add async `acall` endpoint to `BasePydanticProgram` (defaults to sync version). Implement for `OpenAIPydanticProgram`

### Bug Fixes / Nits

- fix null metadata for searching existing vector dbs (#6912)
- add module guide docs for `SimpleDirectoryReader` (#6916)
- make sure `CondenseQuestionChatEngine` streaming chat endpoints work even if not explicitly setting `streaming=True` in the underlying query engine.

## [v0.7.8] - 2023-07-13

### New Features

- Added embedding speed benchmark (#6876)
- Added BEIR retrieval benchmark (#6825)

### Bug Fixes / Nits

- remove toctrees from deprecated_terms (#6895)
- Relax typing dependencies (#6879)
- docs: modification to evaluation notebook (#6840)
- raise error if the model does not support functions (#6896)
- fix(bench embeddings): bug not taking into account string length (#6899)x

## [v0.7.7] - 2023-07-13

### New Features

- Improved milvus consistency support and output fields support (#6452)
- Added support for knowledge graph querying w/ cypyer+nebula (#6642)
- Added `Document.example()` to create documents for fast prototyping (#6739)
- Replace react chat engine to use native reactive agent (#6870)

### Bug Fixes / Nits

- chore: added a help message to makefile (#6861)

### Bug Fixes / Nits

- Fixed support for using SQLTableSchema context_str attribute (#6891)

## [v0.7.6] - 2023-07-12

### New Features

- Added sources to agent/chat engine responses (#6854)
- Added basic chat buffer memory to agents / chat engines (#6857)
- Adding load and search tool (#6871)
- Add simple agent benchmark (#6869)
- add agent docs (#6866)
- add react agent (#6865)

### Breaking/Deprecated API Changes

- Replace react chat engine with native react agent (#6870)
- Set default chat mode to "best": use openai agent when possible, otherwise use react agent (#6870)

### Bug Fixes / Nits

- Fixed support for legacy vector store metadata (#6867)
- fix chroma notebook in docs (#6872)
- update LC embeddings docs (#6868)

## [v0.7.5] - 2023-07-11

### New Features

- Add `Anthropic` LLM implementation (#6855)

### Bug Fixes / Nits

- Fix indexing error in `SentenceEmbeddingOptimizer` (#6850)
- fix doc for custom embedding model (#6851)
- fix(silent error): Add validation to `SimpleDirectoryReader` (#6819)
- Fix link in docs (#6833)
- Fixes Azure gpt-35-turbo model not recognized (#6828)
- Update Chatbot_SEC.ipynb (#6808)
- Rename leftover original name to LlamaIndex (#6792)
- patch nested traces of the same type (#6791)

## [v0.7.4] - 2023-07-08

### New Features

- `MetadataExtractor` - Documnent Metadata Augmentation via LLM-based feature extractors (#6764)

### Bug Fixes / Nits

- fixed passing in query bundle to node postprocessors (#6780)
- fixed error in callback manager with nested traces (#6791)

## [v0.7.3] - 2023-07-07

### New Features

- Sub question query engine returns source nodes of sub questions in the callback manager (#6745)
- trulens integration (#6741)
- Add sources to subquestion engine (#6745)

### Bug Fixes / Nits

- Added/Fixed streaming support to simple and condense chat engines (#6717)
- fixed `response_mode="no_text"` response synthesizer (#6755)
- fixed error setting `num_output` and `context_window` in service context (#6766)
- Fix missing as_query_engine() in tutorial (#6747)
- Fixed variable sql_query_engine in the notebook (#6778)
- fix required function fields (#6761)
- Remove usage of stop token in Prompt, SQL gen (#6782)

## [v0.7.2] - 2023-07-06

### New Features

- Support Azure OpenAI (#6718)
- Support prefix messages (e.g. system prompt) in chat engine and OpenAI agent (#6723)
- Added `CBEventType.SUB_QUESTIONS` event type for tracking sub question queries/responses (#6716)

### Bug Fixes / Nits

- Fix HF LLM output error (#6737)
- Add system message support for langchain message templates (#6743)
- Fixed applying node-postprocessors (#6749)
- Add missing `CustomLLM` import under `llama_index.llms` (#6752)
- fix(typo): `get_transformer_tokenizer_fn` (#6729)
- feat(formatting): `black[jupyter]` (#6732)
- fix(test): `test_optimizer_chinese` (#6730)

## [v0.7.1] - 2023-07-05

### New Features

- Streaming support for OpenAI agents (#6694)
- add recursive retriever + notebook example (#6682)

## [v0.7.0] - 2023-07-04

### New Features

- Index creation progress bars (#6583)

### Bug Fixes/ Nits

- Improved chat refine template (#6645)

### Breaking/Deprecated API Changes

- Change `BaseOpenAIAgent` to use `llama_index.llms.OpenAI`. Adjust `chat_history` to use `List[ChatMessage]]` as type.
- Remove (previously deprecated) `llama_index.langchain_helpers.chain_wrapper` module.
- Remove (previously deprecated) `llama_index.token_counter.token_counter` module. See [migration guide](/how_to/callbacks/token_counting_migration.html) for more details on new callback based token counting.
- Remove `ChatGPTLLMPredictor` and `HuggingFaceLLMPredictor`. See [migration guide](/how_to/customization/llms_migration_guide.html) for more details on replacements.
- Remove support for setting `cache` via `LLMPredictor` constructor.
- Update `BaseChatEngine` interface:
  - adjust `chat_history` to use `List[ChatMessage]]` as type
  - expose `chat_history` state as a property
  - support overriding `chat_history` in `chat` and `achat` endpoints
- Remove deprecated arguments for `PromptHelper`: `max_input_size`, `embedding_limit`, `max_chunk_overlap`
- Update all notebooks to use native openai integration (#6696)

## [v0.6.38] - 2023-07-02

### New Features

- add optional tqdm progress during index creation (#6583)
- Added async support for "compact" and "refine" response modes (#6590)
- [feature]add transformer tokenize functionalities for optimizer (chinese) (#6659)
- Add simple benchmark for vector store (#6670)
- Introduce `llama_index.llms` module, with new `LLM` interface, and `OpenAI`, `HuggingFaceLLM`, `LangChainLLM` implementations. (#6615)
- Evaporate pydantic program (#6666)

### Bug Fixes / Nits

- Improve metadata/node storage and retrieval for RedisVectorStore (#6678)
- Fixed node vs. document filtering in vector stores (#6677)
- add context retrieval agent notebook link to docs (#6660)
- Allow null values for the 'image' property in the ImageNode class and se… (#6661)
- Fix broken links in docs (#6669)
- update milvus to store node content (#6667)

## [v0.6.37] - 2023-06-30

### New Features

- add context augmented openai agent (#6655)

## [v0.6.36] - 2023-06-29

### New Features

- Redis support for index stores and docstores (#6575)
- DuckDB + SQL query engine notebook (#6628)
- add notebook showcasing deplot data loader (#6638)

### Bug Fixes / Nits

- More robust JSON parsing from LLM for `SelectionOutputParser` (#6610)
- bring our loaders back in line with llama-hub (#6630)
- Remove usage of SQLStructStoreIndex in notebooks (#6585)
- MD reader: remove html tags and leave linebreaks alone (#6618)
- bump min langchain version to latest version (#6632)
- Fix metadata column name in postgres vector store (#6622)
- Postgres metadata fixes (#6626, #6634)
- fixed links to dataloaders in contribution.md (#6636)
- fix: typo in docs in creating custom_llm huggingface example (#6639)
- Updated SelectionOutputParser to handle JSON objects and arrays (#6610)
- Fixed docstring argument typo (#6652)

## [v0.6.35] - 2023-06-28

- refactor structured output + pydantic programs (#6604)

### Bug Fixes / Nits

- Fix serialization for OpenSearch vector stores (#6612)
- patch docs relationships (#6606)
- Bug fix for ignoring directories while parsing git repo (#4196)
- updated Chroma notebook (#6572)
- Backport old node name (#6614)
- Add the ability to change chroma implementation (#6601)

## [v0.6.34] - 2023-06-26

### Patch Update (v0.6.34.post1)

- Patch imports for Document obj for backwards compatibility (#6597)

### New Features

- New `TextNode`/`Document` object classes based on pydantic (#6586)
- `TextNode`/`Document` objects support metadata customization (metadata templates, exclude metadata from LLM or embeddings) (#6586)
- Nodes no longer require flat metadata dictionaries, unless the vector store you use requires it (#6586)

### Bug Fixes / Nits

- use `NLTK_DATA` env var to control NLTK download location (#6579)
- [discord] save author as metadata in group_conversations.py (#6592)
- bs4 -> beautifulsoup4 in requirements (#6582)
- negate euclidean distance (#6564)
- add df output parser notebook link to docs (#6581)

### Breaking/Deprecated API Changes

- `Node` has been renamed to `TextNode` and is imported from `llama_index.schema` (#6586)
- `TextNode` and `Document` must be instantiated with kwargs: `Document(text=text)` (#6586)
- `TextNode` (fka `Node`) has a `id_` or `node_id` property, rather than `doc_id` (#6586)
- `TextNode` and `Document` have a metadata property, which replaces the extra_info property (#6586)
- `TextNode` no longer has a `node_info` property (start/end indexes are accessed directly with `start/end_char_idx` attributes) (#6586)

## [v0.6.33] - 2023-06-25

### New Features

- Add typesense vector store (#6561)
- add df output parser (#6576)

### Bug Fixes / Nits

- Track langchain dependency via bridge module. (#6573)

## [v0.6.32] - 2023-06-23

### New Features

- add object index (#6548)
- add SQL Schema Node Mapping + SQLTableRetrieverQueryEngine + obj index fixes (#6569)
- sql refactor (NLSQLTableQueryEngine) (#6529)

### Bug Fixes / Nits

- Update vector_stores.md (#6562)
- Minor `BaseResponseBuilder` interface cleanup (#6557)
- Refactor TreeSummarize (#6550)

## [v0.6.31] - 2023-06-22

### Bug Fixes / Nits

- properly convert weaviate distance to score (#6545)
- refactor tree summarize and fix bug to not truncate context (#6550)
- fix custom KG retrieval notebook nits (#6551)

## [v0.6.30] - 2023-06-21

### New Features

- multi-selector support in router query engine (#6518)
- pydantic selector support in router query engine using OpenAI function calling API (#6518)
- streaming response support in `CondenseQuestionChatEngine` and `SimpleChatEngine` (#6524)
- metadata filtering support in `QdrantVectorStore` (#6476)
- add `PGVectorStore` to support postgres with pgvector (#6190)

### Bug Fixes / Nits

- better error handling in the mbox reader (#6248)
- Fix blank similarity score when using weaviate (#6512)
- fix for sorted nodes in `PrevNextNodePostprocessor` (#6048)

### Breaking/Deprecated API Changes

- Refactor PandasQueryEngine to take in df directly, deprecate PandasIndex (#6527)

## [v0.6.29] - 2023-06-20

### New Features

- query planning tool with OpenAI Function API (#6520)
- docs: example of kg+vector index (#6497)
- Set context window sizes for Cohere and AI21(J2 model) (#6485)

### Bug Fixes / Nits

- add default input size for Cohere and AI21 (#6485)
- docs: replace comma with colon in dict object (#6439)
- extra space in prompt and error message update (#6443)
- [Issue 6417] Fix prompt_templates docs page (#6499)
- Rip out monkey patch and update model to context window mapping (#6490)

## [v0.6.28] - 2023-06-19

### New Features

- New OpenAI Agent + Query Engine Cookbook (#6496)
- allow recursive data extraction (pydantic program) (#6503)

### Bug Fixes / Nits

- update mongo interface (#6501)
- fixes that we forgot to include for openai pydantic program (#6503) (#6504)
- Fix github pics in Airbyte notebook (#6493)

## [v0.6.27] - 2023-06-16

### New Features

- Add node doc_id filtering to weaviate (#6467)
- New `TokenCountingCallback` to customize and track embedding, prompt, and completion token usage (#6440)
- OpenAI Retrieval Function Agent (#6491)

### Breaking/Deprecated API Changes

- Deprecated current token tracking (llm predictor and embed model will no longer track tokens in the future, please use the `TokenCountingCallback` (#6440)
- Add maximal marginal relevance to the Simple Vector Store, which can be enabled as a query mode (#6446)

### Bug Fixes / Nits

- `as_chat_engine` properly inherits the current service context (#6470)
- Use namespace when deleting from pinecone (#6475)
- Fix paths when using fsspec on windows (#3778)
- Fix for using custom file readers in `SimpleDirectoryReader` (#6477)
- Edit MMR Notebook (#6486)
- FLARE fixes (#6484)

## [v0.6.26] - 2023-06-14

### New Features

- Add OpenAIAgent and tutorial notebook for "build your own agent" (#6461)
- Add OpenAIPydanticProgram (#6462)

### Bug Fixes / Nits

- Fix citation engine import (#6456)

## [v0.6.25] - 2023-06-13

### New Features

- Added FLARE query engine (#6419).

## [v0.6.24] - 2023-06-12

### New Features

- Added better support for vector store with existing data (e.g. allow configurable text key) for Pinecone and Weaviate. (#6393)
- Support batched upsert for Pineone (#6393)
- Added initial [guidance](https://github.com/microsoft/guidance/) integration. Added `GuidancePydanticProgram` for generic structured output generation and `GuidanceQuestionGenerator` for generating sub-questions in `SubQuestionQueryEngine` (#6246).

## [v0.6.23] - 2023-06-11

### Bug Fixes / Nits

- Remove hardcoded chunk size for citation query engine (#6408)
- Mongo demo improvements (#6406)
- Fix notebook (#6418)
- Cleanup RetryQuery notebook (#6381)

## [v0.6.22] - 2023-06-10

### New Features

- Added `SQLJoinQueryEngine` (generalization of `SQLAutoVectorQueryEngine`) (#6265)
- Added support for graph stores under the hood, and initial support for Nebula KG. More docs coming soon! (#2581)
- Added guideline evaluator to allow llm to provide feedback based on user guidelines (#4664)
- Added support for MongoDB Vector stores to enable Atlas knnbeta search (#6379)
- Added new CitationQueryEngine for inline citations of sources in response text (#6239)

### Bug Fixes

- Fixed bug with `delete_ref_doc` not removing all metadata from the docstore (#6192)
- FIxed bug with loading existing QDrantVectorStore (#6230)

### Miscellaneous

- Added changelog officially to github repo (#6191)

## [v0.6.21] - 2023-06-06

### New Features

- SimpleDirectoryReader has new `filename_as_id` flag to automatically set the doc_id (useful for `refresh_ref_docs()`)
- DocArray vector store integration
- Tair vector store integration
- Weights and Biases callback handler for tracing and versioning indexes
- Can initialize indexes directly from a vector store: `index = VectorStoreIndex.from_vector_store(vector_store=vector_store)`

### Bug Fixes

- Fixed multimodal notebook
- Updated/fixed the SQL tutorial in the docs

### Miscellaneous

- Minor docs updates
- Added github pull-requset templates
- Added github issue-forms

## [v0.6.20] - 2023-06-04

### New Features

- Added new JSONQueryEngine that uses JSON schema to deliver more accurate JSON query answers
- Metadata support for redis vector-store
- Added Supabase vector store integration

### Bug Fixes

- Fixed typo in text-to-sql prompt

### Breaking/Deprecated API Changes

- Removed GPT prefix from indexes (old imports/names are still supported though)

### Miscellaneous

- Major docs updates, brought important modules to the top level

## [v0.6.19] - 2023-06-02

### New Features

- Added agent tool abstraction for llama-hub data loaders

### Miscellaneous

- Minor doc updates

## [v0.6.18] - 2023-06-02

### Miscellaneous

- Added `Discover LlamaIndex` video series to the tutorials docs section
- Minor docs updates<|MERGE_RESOLUTION|>--- conflicted
+++ resolved
@@ -1,18 +1,16 @@
 # ChangeLog
 
-<<<<<<< HEAD
 ## Unreleased
 
 ### New Features
 
 - Make pgvector's setup (extension, schema, and table creation) optional (#8656)
-=======
+
 ## [0.8.59] - 2023-11-02
 
 - Deepmemory support (#8625)
 - Add CohereAI embeddings (#8650)
 - Add Azure AD (Microsoft Entra ID) support (#8667)
->>>>>>> 357abbfa
 
 ## [0.8.58] - 2023-11-02
 
