--- conflicted
+++ resolved
@@ -5,11 +5,8 @@
 ### New Features
 - Added native support for `HuggingFaceEmbedding`, `InstructorEmbedding`, and `OptimumEmbedding` (#7795)
 - Added metadata filtering and hybrid search to MyScale vector store (#7780)
-<<<<<<< HEAD
 - Allowing custom text field name for Milvus (#7790)
-=======
 - Add support for `vector_store_query_mode` to `VectorIndexAutoRetriever` (#7797)
->>>>>>> 8fdbe412
 
 ### Bug Fixes / Nits
 - Update `LanceDBVectorStore` to handle score and distance (#7754)
