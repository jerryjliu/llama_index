--- conflicted
+++ resolved
@@ -4,11 +4,8 @@
 
 ### New Features
 
-<<<<<<< HEAD
 - Added document management to ingestion pipeline (#9135)
-=======
 - Add docs for `LabelledRagDataset` (#9228)
->>>>>>> 2b9fcca6
 
 ## [0.9.10] - 2023-11-30
 
