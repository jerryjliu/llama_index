--- conflicted
+++ resolved
@@ -41,7 +41,6 @@
 packages = [{from = "_llama-index", include = "llama_index"}]
 readme = "README.md"
 repository = "https://github.com/run-llama/llama_index"
-<<<<<<< HEAD
 version = "0.10.3"
 
 [tool.poetry.dependencies]
@@ -55,74 +54,6 @@
 llama-index-readers-file = "^0.1.0"
 llama-index-core = "^0.10.0"
 llama-index-multi-modal-llms-openai = "^0.1.0"
-=======
-version = "0.9.33a6"
-
-[tool.poetry.dependencies]
-SQLAlchemy = {extras = ["asyncio"], version = ">=1.4.49"}
-beautifulsoup4 = "^4.12.2"
-dataclasses-json = "*"
-deprecated = ">=1.2.9.3"
-fsspec = ">=2023.5.0"
-httpx = "*"
-langchain = {optional = true, version = ">=0.0.303"}
-llamaindex-py-client = "0.1.9"
-nest-asyncio = "^1.5.8"
-nltk = "^3.8.1"
-numpy = "*"
-openai = ">=1.1.0"
-pandas = "*"
-python = ">=3.8.1,<4.0"
-tenacity = ">=8.2.0,<9.0.0"
-tiktoken = ">=0.3.3"
-typing-extensions = ">=4.5.0"
-typing-inspect = ">=0.8.0"
-requests = ">=2.31.0"  # Pin to avoid CVE-2023-32681 in requests 2.3 to 2.30
-gradientai = {optional = true, version = ">=1.4.0"}
-asyncpg = {optional = true, version = "^0.28.0"}
-pgvector = {optional = true, version = "^0.1.0"}
-psycopg-binary = {optional = true, version = "^3.1.12"}
-optimum = {extras = ["onnxruntime"], optional = true, version = "^1.13.2"}
-sentencepiece = {optional = true, version = "^0.1.99"}
-transformers = {extras = ["torch"], optional = true, version = "^4.33.1"}
-guidance = {optional = true, version = "^0.0.64"}
-lm-format-enforcer = {optional = true, version = "^0.4.3"}
-jsonpath-ng = {optional = true, version = "^1.6.0"}
-rank-bm25 = {optional = true, version = "^0.2.2"}
-scikit-learn = {optional = true, version = "*"}
-spacy = {optional = true, version = "^3.7.1"}
-unique-names-generator = "^1.0.2"
-aiohttp = "^3.8.6"
-networkx = ">=3.0"
-psycopg2 = {optional = true, version = "^2.9.9"}
-
-[tool.poetry.extras]
-gradientai = [
-    "gradientai",
-]
-langchain = [
-    "langchain",
-]
-local_models = [
-    "optimum",
-    "sentencepiece",
-    "transformers",
-]
-postgres = [
-    "asyncpg",
-    "pgvector",
-    "psycopg-binary",
-    "psycopg2",
-]
-query_tools = [
-    "guidance",
-    "jsonpath-ng",
-    "lm-format-enforcer",
-    "rank-bm25",
-    "scikit-learn",
-    "spacy",
-]
->>>>>>> df3e17bc
 
 [tool.poetry.group.dev.dependencies]
 black = {extras = ["jupyter"], version = "<=23.9.1,>=23.7.0"}
