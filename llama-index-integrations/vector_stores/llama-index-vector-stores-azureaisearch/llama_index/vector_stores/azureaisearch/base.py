"""Azure AI Search vector store."""

import enum
import json
import logging
from enum import auto
from typing import Any, Callable, Dict, List, Optional, Tuple, Union

from azure.search.documents import SearchClient
from azure.search.documents.aio import SearchClient as AsyncSearchClient
from azure.search.documents.indexes import SearchIndexClient
from azure.search.documents.indexes.aio import (
    SearchIndexClient as AsyncSearchIndexClient,
)

from llama_index.core.bridge.pydantic import PrivateAttr
from llama_index.core.schema import BaseNode, MetadataMode, TextNode
from llama_index.core.vector_stores.types import (
    BasePydanticVectorStore,
    FilterCondition,
    FilterOperator,
    MetadataFilters,
    VectorStoreQuery,
    VectorStoreQueryMode,
    VectorStoreQueryResult,
)
from llama_index.core.vector_stores.utils import (
    legacy_metadata_dict_to_node,
    metadata_dict_to_node,
    node_to_metadata_dict,
)
from llama_index.vector_stores.azureaisearch.azureaisearch_utils import (
    create_node_from_result,
    create_search_request,
    handle_search_error,
    process_batch_results,
)

logger = logging.getLogger(__name__)

# Odata supports basic filters: eq, ne, gt, lt, ge, le
BASIC_ODATA_FILTER_MAP = {
    FilterOperator.EQ: "eq",
    FilterOperator.NE: "ne",
    FilterOperator.GT: "gt",
    FilterOperator.LT: "lt",
    FilterOperator.GTE: "ge",
    FilterOperator.LTE: "le",
}


class MetadataIndexFieldType(int, enum.Enum):
    """
    Enumeration representing the supported types for metadata fields in an
    Azure AI Search Index, corresponds with types supported in a flat
    metadata dictionary.
    """

    STRING = auto()
    BOOLEAN = auto()
    INT32 = auto()
    INT64 = auto()
    DOUBLE = auto()
    COLLECTION = auto()


class IndexManagement(int, enum.Enum):
    """Enumeration representing the supported index management operations."""

    NO_VALIDATION = auto()
    VALIDATE_INDEX = auto()
    CREATE_IF_NOT_EXISTS = auto()


DEFAULT_MAX_BATCH_SIZE = 700
DEFAULT_MAX_MB_SIZE = 14 * 1024 * 1024  # 14MB in bytes


class AzureAISearchVectorStore(BasePydanticVectorStore):
    """
    Azure AI Search vector store.

    Examples:
        `pip install llama-index-vector-stores-azureaisearch`

        ```python
        from azure.core.credentials import AzureKeyCredential
        from azure.search.documents import SearchClient
        from azure.search.documents.indexes import SearchIndexClient
        from llama_index.vector_stores.azureaisearch import AzureAISearchVectorStore
        from llama_index.vector_stores.azureaisearch import IndexManagement, MetadataIndexFieldType

        # Azure AI Search setup
        search_service_api_key = "YOUR-AZURE-SEARCH-SERVICE-ADMIN-KEY"
        search_service_endpoint = "YOUR-AZURE-SEARCH-SERVICE-ENDPOINT"
        search_service_api_version = "2024-07-01"
        credential = AzureKeyCredential(search_service_api_key)

        # Index name to use
        index_name = "llamaindex-vector-demo"

        # Use index client to demonstrate creating an index
        index_client = SearchIndexClient(
            endpoint=search_service_endpoint,
            credential=credential,
        )

        metadata_fields = {
            "author": "author",
            "theme": ("topic", MetadataIndexFieldType.STRING),
            "director": "director",
        }

        # Creating an Azure AI Search Vector Store
        vector_store = AzureAISearchVectorStore(
            search_or_index_client=index_client,
            filterable_metadata_field_keys=metadata_fields,
            hidden_field_keys=["embedding"],
            index_name=index_name,
            index_management=IndexManagement.CREATE_IF_NOT_EXISTS,
            id_field_key="id",
            chunk_field_key="chunk",
            embedding_field_key="embedding",
            embedding_dimensionality=1536,
            metadata_string_field_key="metadata",
            doc_id_field_key="doc_id",
            language_analyzer="en.lucene",
            vector_algorithm_type="exhaustiveKnn",
            semantic_configuration_name="mySemanticConfig",
        )
        ```
    """

    stores_text: bool = True
    flat_metadata: bool = False

    _index_client: SearchIndexClient = PrivateAttr()
    _index_name: Optional[str] = PrivateAttr()
    _async_index_client: AsyncSearchIndexClient = PrivateAttr()
    _search_client: SearchClient = PrivateAttr()
    _async_search_client: AsyncSearchClient = PrivateAttr()
    _embedding_dimensionality: int = PrivateAttr()
    _language_analyzer: str = PrivateAttr()
    _hidden_field_keys: List[str] = PrivateAttr()
    _field_mapping: Dict[str, str] = PrivateAttr()
    _index_management: IndexManagement = PrivateAttr()
    _index_mapping: Callable[
        [Dict[str, str], Dict[str, Any]], Dict[str, str]
    ] = PrivateAttr()
    _metadata_to_index_field_map: Dict[
        str, Tuple[str, MetadataIndexFieldType]
    ] = PrivateAttr()
    _vector_profile_name: str = PrivateAttr()
    _compression_type: str = PrivateAttr()
    _user_agent: str = PrivateAttr()
    _semantic_configuration_name: str = PrivateAttr()

    def _normalise_metadata_to_index_fields(
        self,
        filterable_metadata_field_keys: Union[
            List[str],
            Dict[str, str],
            Dict[str, Tuple[str, MetadataIndexFieldType]],
            None,
        ] = [],
    ) -> Dict[str, Tuple[str, MetadataIndexFieldType]]:
        index_field_spec: Dict[str, Tuple[str, MetadataIndexFieldType]] = {}

        if isinstance(filterable_metadata_field_keys, List):
            for field in filterable_metadata_field_keys:
                # Index field name and the metadata field name are the same
                # Use String as the default index field type
                index_field_spec[field] = (field, MetadataIndexFieldType.STRING)

        elif isinstance(filterable_metadata_field_keys, dict):
            for k, v in filterable_metadata_field_keys.items():
                if isinstance(v, tuple):
                    # Index field name and metadata field name may differ
                    # The index field type used is as supplied
                    index_field_spec[k] = v
                elif isinstance(v, list):
                    # Handle list types as COLLECTION
                    index_field_spec[k] = (k, MetadataIndexFieldType.COLLECTION)
                elif isinstance(v, bool):
                    index_field_spec[k] = (k, MetadataIndexFieldType.BOOLEAN)
                elif isinstance(v, int):
                    index_field_spec[k] = (k, MetadataIndexFieldType.INT32)
                elif isinstance(v, float):
                    index_field_spec[k] = (k, MetadataIndexFieldType.DOUBLE)
                elif isinstance(v, str):
                    index_field_spec[k] = (k, MetadataIndexFieldType.STRING)
                else:
                    # Index field name and metadata field name may differ
                    # Use String as the default index field type
                    index_field_spec[k] = (v, MetadataIndexFieldType.STRING)

        return index_field_spec

    def _index_exists(self, index_name: str) -> bool:
        return index_name in self._index_client.list_index_names()

    async def _aindex_exists(self, index_name: str) -> bool:
        return index_name in [
            name async for name in self._async_index_client.list_index_names()
        ]

    def _create_index_if_not_exists(self, index_name: str) -> None:
        if not self._index_exists(index_name):
            logger.info(
                f"Index {index_name} does not exist in Azure AI Search, creating index"
            )
            self._create_index(index_name)

    async def _acreate_index_if_not_exists(self, index_name: str) -> None:
        if not await self._aindex_exists(index_name):
            logger.info(
                f"Index {index_name} does not exist in Azure AI Search, creating index"
            )
            await self._acreate_index(index_name)

    def _create_metadata_index_fields(self) -> List[Any]:
        """Create a list of index fields for storing metadata values."""
        from azure.search.documents.indexes.models import SimpleField

        index_fields = []

        # create search fields
        for v in self._metadata_to_index_field_map.values():
            field_name, field_type = v

            # Skip if the field is already mapped
            if field_name in self._field_mapping.values():
                continue

            if field_type == MetadataIndexFieldType.STRING:
                index_field_type = "Edm.String"
            elif field_type == MetadataIndexFieldType.INT32:
                index_field_type = "Edm.Int32"
            elif field_type == MetadataIndexFieldType.INT64:
                index_field_type = "Edm.Int64"
            elif field_type == MetadataIndexFieldType.DOUBLE:
                index_field_type = "Edm.Double"
            elif field_type == MetadataIndexFieldType.BOOLEAN:
                index_field_type = "Edm.Boolean"
            elif field_type == MetadataIndexFieldType.COLLECTION:
                index_field_type = "Collection(Edm.String)"

            field = SimpleField(
                name=field_name,
                type=index_field_type,
                filterable=True,
                hidden=field_name in self._hidden_field_keys,
            )
            index_fields.append(field)

        return index_fields

    def _get_compressions(self) -> List[Any]:
        """Get the compressions for the vector search."""
        from azure.search.documents.indexes.models import (
            BinaryQuantizationCompression,
            ScalarQuantizationCompression,
        )

        compressions = []
        if self._compression_type == "binary":
            compressions.append(
                BinaryQuantizationCompression(compression_name="myBinaryCompression")
            )
        elif self._compression_type == "scalar":
            compressions.append(
                ScalarQuantizationCompression(compression_name="myScalarCompression")
            )
        return compressions

    def _create_index(self, index_name: Optional[str]) -> None:
        """
        Creates a default index based on the supplied index name, key field names and
        metadata filtering keys.
        """
        from azure.search.documents.indexes.models import (
            ExhaustiveKnnAlgorithmConfiguration,
            ExhaustiveKnnParameters,
            HnswAlgorithmConfiguration,
            HnswParameters,
            SearchableField,
            SearchField,
            SearchFieldDataType,
            SearchIndex,
            SemanticConfiguration,
            SemanticField,
            SemanticPrioritizedFields,
            SemanticSearch,
            SimpleField,
            VectorSearch,
            VectorSearchAlgorithmKind,
            VectorSearchAlgorithmMetric,
            VectorSearchProfile,
        )

        logger.info(f"Configuring {index_name} fields for Azure AI Search")
        fields = [
            SimpleField(
                name=self._field_mapping["id"],
                type="Edm.String",
                key=True,
                filterable=True,
                hidden=self._field_mapping["id"] in self._hidden_field_keys,
            ),
            SearchableField(
                name=self._field_mapping["chunk"],
                type="Edm.String",
                analyzer_name=self._language_analyzer,
                hidden=self._field_mapping["chunk"] in self._hidden_field_keys,
            ),
            SearchField(
                name=self._field_mapping["embedding"],
                type=SearchFieldDataType.Collection(SearchFieldDataType.Single),
                searchable=True,
                vector_search_dimensions=self._embedding_dimensionality,
                vector_search_profile_name=self._vector_profile_name,
                hidden=self._field_mapping["embedding"] in self._hidden_field_keys,
            ),
            SimpleField(
                name=self._field_mapping["metadata"],
                type="Edm.String",
                hidden=self._field_mapping["metadata"] in self._hidden_field_keys,
            ),
            SimpleField(
                name=self._field_mapping["doc_id"],
                type="Edm.String",
                filterable=True,
                hidden=self._field_mapping["doc_id"] in self._hidden_field_keys,
            ),
        ]
        logger.info(f"Configuring {index_name} metadata fields")
        metadata_index_fields = self._create_metadata_index_fields()
        fields.extend(metadata_index_fields)
        logger.info(f"Configuring {index_name} vector search")
        # Determine the compression type
        compressions = self._get_compressions()

        logger.info(
            f"Configuring {index_name} vector search with {self._compression_type} compression"
        )
        # Configure the vector search algorithms and profiles
        vector_search = VectorSearch(
            algorithms=[
                HnswAlgorithmConfiguration(
                    name="myHnsw",
                    kind=VectorSearchAlgorithmKind.HNSW,
                    parameters=HnswParameters(
                        m=4,
                        ef_construction=400,
                        ef_search=500,
                        metric=VectorSearchAlgorithmMetric.COSINE,
                    ),
                ),
                ExhaustiveKnnAlgorithmConfiguration(
                    name="myExhaustiveKnn",
                    kind=VectorSearchAlgorithmKind.EXHAUSTIVE_KNN,
                    parameters=ExhaustiveKnnParameters(
                        metric=VectorSearchAlgorithmMetric.COSINE,
                    ),
                ),
            ],
            compressions=compressions,
            profiles=[
                VectorSearchProfile(
                    name="myHnswProfile",
                    algorithm_configuration_name="myHnsw",
                    compression_name=(
                        compressions[0].compression_name if compressions else None
                    ),
                ),
                VectorSearchProfile(
                    name="myExhaustiveKnnProfile",
                    algorithm_configuration_name="myExhaustiveKnn",
                    compression_name=None,  # Exhaustive KNN doesn't support compression at the moment
                ),
            ],
        )
        logger.info(f"Configuring {index_name} semantic search")
        semantic_config = SemanticConfiguration(
            name=self._semantic_configuration_name,
            prioritized_fields=SemanticPrioritizedFields(
                content_fields=[SemanticField(field_name=self._field_mapping["chunk"])],
            ),
        )

        semantic_search = SemanticSearch(configurations=[semantic_config])

        index = SearchIndex(
            name=index_name,
            fields=fields,
            vector_search=vector_search,
            semantic_search=semantic_search,
        )

        logger.debug(f"Creating {index_name} search index")
        self._index_client.create_index(index)

    async def _acreate_index(self, index_name: Optional[str]) -> None:
        """
        Asynchronous version of index creation with optional compression.

            Creates a default index based on the supplied index name, key field names, and metadata filtering keys.
        """
        from azure.search.documents.indexes.models import (
            ExhaustiveKnnAlgorithmConfiguration,
            ExhaustiveKnnParameters,
            HnswAlgorithmConfiguration,
            HnswParameters,
            SearchableField,
            SearchField,
            SearchFieldDataType,
            SearchIndex,
            SemanticConfiguration,
            SemanticField,
            SemanticPrioritizedFields,
            SemanticSearch,
            SimpleField,
            VectorSearch,
            VectorSearchAlgorithmKind,
            VectorSearchAlgorithmMetric,
            VectorSearchProfile,
        )

        logger.info(f"Configuring {index_name} fields for Azure AI Search")
        fields = [
            SimpleField(name=self._field_mapping["id"], type="Edm.String", key=True),
            SearchableField(
                name=self._field_mapping["chunk"],
                type="Edm.String",
                analyzer_name=self._language_analyzer,
                hidden=self._field_mapping["chunk"] in self._hidden_field_keys,
            ),
            SearchField(
                name=self._field_mapping["embedding"],
                type=SearchFieldDataType.Collection(SearchFieldDataType.Single),
                searchable=True,
                vector_search_dimensions=self._embedding_dimensionality,
                vector_search_profile_name=self._vector_profile_name,
                hidden=self._field_mapping["embedding"] in self._hidden_field_keys,
            ),
            SimpleField(
                name=self._field_mapping["metadata"],
                type="Edm.String",
                hidden=self._field_mapping["metadata"] in self._hidden_field_keys,
            ),
            SimpleField(
                name=self._field_mapping["doc_id"],
                type="Edm.String",
                filterable=True,
                hidden=self._field_mapping["doc_id"] in self._hidden_field_keys,
            ),
        ]
        logger.info(f"Configuring {index_name} metadata fields")
        metadata_index_fields = self._create_metadata_index_fields()
        fields.extend(metadata_index_fields)
        # Determine the compression type
        compressions = self._get_compressions()

        logger.info(
            f"Configuring {index_name} vector search with {self._compression_type} compression"
        )
        # Configure the vector search algorithms and profiles
        vector_search = VectorSearch(
            algorithms=[
                HnswAlgorithmConfiguration(
                    name="myHnsw",
                    kind=VectorSearchAlgorithmKind.HNSW,
                    # For more information on HNSw parameters, visit https://learn.microsoft.com//azure/search/vector-search-ranking#creating-the-hnsw-graph
                    parameters=HnswParameters(
                        m=4,
                        ef_construction=400,
                        ef_search=500,
                        metric=VectorSearchAlgorithmMetric.COSINE,
                    ),
                ),
                ExhaustiveKnnAlgorithmConfiguration(
                    name="myExhaustiveKnn",
                    kind=VectorSearchAlgorithmKind.EXHAUSTIVE_KNN,
                    parameters=ExhaustiveKnnParameters(
                        metric=VectorSearchAlgorithmMetric.COSINE,
                    ),
                ),
            ],
            compressions=compressions,
            profiles=[
                VectorSearchProfile(
                    name="myHnswProfile",
                    algorithm_configuration_name="myHnsw",
                    compression_name=(
                        compressions[0].compression_name if compressions else None
                    ),
                ),
                VectorSearchProfile(
                    name="myExhaustiveKnnProfile",
                    algorithm_configuration_name="myExhaustiveKnn",
                    compression_name=None,  # Exhaustive KNN doesn't support compression at the moment
                ),
            ],
        )
        logger.info(f"Configuring {index_name} semantic search")
        semantic_config = SemanticConfiguration(
            name=self._semantic_configuration_name,
            prioritized_fields=SemanticPrioritizedFields(
                content_fields=[SemanticField(field_name=self._field_mapping["chunk"])],
            ),
        )

        semantic_search = SemanticSearch(configurations=[semantic_config])

        index = SearchIndex(
            name=index_name,
            fields=fields,
            vector_search=vector_search,
            semantic_search=semantic_search,
        )
        logger.debug(f"Creating {index_name} search index")

        await self._async_index_client.create_index(index)

    def _validate_index(self, index_name: Optional[str]) -> None:
        if self._index_client and index_name and not self._index_exists(index_name):
            raise ValueError(f"Validation failed, index {index_name} does not exist.")

    async def _avalidate_index(self, index_name: Optional[str]) -> None:
        if (
            self._async_index_client
            and index_name
            and not await self._aindex_exists(index_name)
        ):
            raise ValueError(f"Validation failed, index {index_name} does not exist.")

    def __init__(
        self,
        search_or_index_client: Union[
            SearchClient, SearchIndexClient, AsyncSearchClient, AsyncSearchIndexClient
        ],
        id_field_key: str,
        chunk_field_key: str,
        embedding_field_key: str,
        metadata_string_field_key: str,
        doc_id_field_key: str,
        async_search_or_index_client: Optional[
            Union[AsyncSearchClient, AsyncSearchIndexClient]
        ] = None,
        filterable_metadata_field_keys: Optional[
            Union[
                List[str],
                Dict[str, str],
                Dict[str, Tuple[str, MetadataIndexFieldType]],
            ]
        ] = None,
        hidden_field_keys: Optional[List[str]] = None,
        index_name: Optional[str] = None,
        index_mapping: Optional[
            Callable[[Dict[str, str], Dict[str, Any]], Dict[str, str]]
        ] = None,
        index_management: IndexManagement = IndexManagement.NO_VALIDATION,
        embedding_dimensionality: int = 1536,
        vector_algorithm_type: str = "exhaustiveKnn",
        # If we have content in other languages, it is better to enable the language analyzer to be adjusted in searchable fields.
        # https://learn.microsoft.com/en-us/azure/search/index-add-language-analyzers
        language_analyzer: str = "en.lucene",
        compression_type: str = "none",
        semantic_configuration_name: Optional[str] = None,
        user_agent: Optional[str] = None,
        **kwargs: Any,
    ) -> None:
        # ruff: noqa: E501
        """
        Embeddings and documents are stored in an Azure AI Search index,
        a merge or upload approach is used when adding embeddings.
        When adding multiple embeddings the index is updated by this vector store
        in batches of 10 documents, very large nodes may result in failure due to
        the batch byte size being exceeded.

        Args:
            search_client (azure.search.documents.SearchClient):
                Client for index to populated / queried.
            id_field_key (str): Index field storing the id
            chunk_field_key (str): Index field storing the node text
            embedding_field_key (str): Index field storing the embedding vector
            metadata_string_field_key (str):
                Index field storing node metadata as a json string.
                Schema is arbitrary, to filter on metadata values they must be stored
                as separate fields in the index, use filterable_metadata_field_keys
                to specify the metadata values that should be stored in these filterable fields
            doc_id_field_key (str): Index field storing doc_id
            hidden_field_keys (List[str]):
                List of index fields that should be hidden from the client.
                This is useful for fields that are not needed for retrieving,
                but are used for similarity search, like the embedding field.
            index_mapping:
                Optional function with definition
                (enriched_doc: Dict[str, str], metadata: Dict[str, Any]): Dict[str,str]
                used to map document fields to the AI search index fields
                (return value of function).
                If none is specified a default mapping is provided which uses
                the field keys. The keys in the enriched_doc are
                ["id", "chunk", "embedding", "metadata"]
                The default mapping is:
                    - "id" to id_field_key
                    - "chunk" to chunk_field_key
                    - "embedding" to embedding_field_key
                    - "metadata" to metadata_field_key
            *kwargs (Any): Additional keyword arguments.

        Raises:
            ImportError: Unable to import `azure-search-documents`
            ValueError: If `search_or_index_client` is not provided
            ValueError: If `index_name` is not provided and `search_or_index_client`
                is of type azure.search.documents.SearchIndexClient
            ValueError: If `index_name` is provided and `search_or_index_client`
                is of type azure.search.documents.SearchClient
            ValueError: If `create_index_if_not_exists` is true and
                `search_or_index_client` is of type azure.search.documents.SearchClient
        """
        import_err_msg = (
            "`azure-search-documents` package not found, please run "
            "`pip install azure-search-documents==11.4.0`"
        )

        try:
            import azure.search.documents  # noqa
            from azure.search.documents import SearchClient
            from azure.search.documents.indexes import SearchIndexClient
        except ImportError:
            raise ImportError(import_err_msg)

        super().__init__()
        base_user_agent = "llamaindex-python"
        self._user_agent = (
            f"{base_user_agent} {user_agent}" if user_agent else base_user_agent
        )
        self._embedding_dimensionality = embedding_dimensionality
        self._index_name = index_name

        if vector_algorithm_type == "exhaustiveKnn":
            self._vector_profile_name = "myExhaustiveKnnProfile"
        elif vector_algorithm_type == "hnsw":
            self._vector_profile_name = "myHnswProfile"
        else:
            raise ValueError(
                "Only 'exhaustiveKnn' and 'hnsw' are supported for vector_algorithm_type"
            )
        self._semantic_configuration_name = semantic_configuration_name
        self._language_analyzer = language_analyzer
        self._compression_type = compression_type.lower()

        # Initialize clients to None
        self._index_client = None
        self._async_index_client = None
        self._search_client = None
        self._async_search_client = None

        if search_or_index_client and async_search_or_index_client is None:
            logger.warning(
                "async_search_or_index_client is None. Depending on the client type passed "
                "in, sync or async functions may not work."
            )

        # Validate sync search_or_index_client
        if search_or_index_client is not None:
            if isinstance(search_or_index_client, SearchIndexClient):
                self._index_client = search_or_index_client
                self._index_client._client._config.user_agent_policy.add_user_agent(
                    self._user_agent
                )
                if not index_name:
                    raise ValueError(
                        "index_name must be supplied if search_or_index_client is of "
                        "type azure.search.documents.SearchIndexClient"
                    )

                self._search_client = self._index_client.get_search_client(
                    index_name=index_name
                )
                self._search_client._client._config.user_agent_policy.add_user_agent(
                    self._user_agent
                )

            elif isinstance(search_or_index_client, SearchClient):
                self._search_client = search_or_index_client
                self._search_client._client._config.user_agent_policy.add_user_agent(
                    self._user_agent
                )
                # Validate index_name
                if index_name:
                    raise ValueError(
                        "index_name cannot be supplied if search_or_index_client "
                        "is of type azure.search.documents.SearchClient"
                    )

        # Validate async search_or_index_client -- if not provided, assume the search_or_index_client could be async
        async_search_or_index_client = (
            async_search_or_index_client or search_or_index_client
        )
        if async_search_or_index_client is not None:
            if isinstance(async_search_or_index_client, AsyncSearchIndexClient):
                self._async_index_client = async_search_or_index_client
                self._async_index_client._client._config.user_agent_policy.add_user_agent(
                    self._user_agent
                )

                if not index_name:
                    raise ValueError(
                        "index_name must be supplied if async_search_or_index_client is of "
                        "type azure.search.documents.aio.SearchIndexClient"
                    )

                self._async_search_client = self._async_index_client.get_search_client(
                    index_name=index_name
                )
                self._async_search_client._client._config.user_agent_policy.add_user_agent(
                    self._user_agent
                )

            elif isinstance(async_search_or_index_client, AsyncSearchClient):
                self._async_search_client = async_search_or_index_client
                self._async_search_client._client._config.user_agent_policy.add_user_agent(
                    self._user_agent
                )

                # Validate index_name
                if index_name:
                    raise ValueError(
                        "index_name cannot be supplied if async_search_or_index_client "
                        "is of type azure.search.documents.aio.SearchClient"
                    )

        # Validate that at least one client was provided
        if not any(
            [
                self._search_client,
                self._async_search_client,
                self._index_client,
                self._async_index_client,
            ]
        ):
            raise ValueError(
                "Either search_or_index_client or async_search_or_index_client must be provided"
            )

        # Validate index management requirements
        if index_management == IndexManagement.CREATE_IF_NOT_EXISTS and not (
            self._index_client or self._async_index_client
        ):
            raise ValueError(
                "index_management has value of IndexManagement.CREATE_IF_NOT_EXISTS "
                "but neither search_or_index_client nor async_search_or_index_client is of type "
                "azure.search.documents.SearchIndexClient or azure.search.documents.aio.SearchIndexClient"
            )

        self._index_management = index_management

        # Default field mapping
        field_mapping = {
            "id": id_field_key,
            "chunk": chunk_field_key,
            "embedding": embedding_field_key,
            "metadata": metadata_string_field_key,
            "doc_id": doc_id_field_key,
        }

        self._field_mapping = field_mapping
        self._hidden_field_keys = hidden_field_keys or []

        self._index_mapping = (
            self._default_index_mapping if index_mapping is None else index_mapping
        )

        # self._filterable_metadata_field_keys = filterable_metadata_field_keys
        self._metadata_to_index_field_map = self._normalise_metadata_to_index_fields(
            filterable_metadata_field_keys
        )

        # need to do lazy init for async client
        if not isinstance(search_or_index_client, AsyncSearchIndexClient):
            if self._index_management == IndexManagement.CREATE_IF_NOT_EXISTS:
                if index_name:
                    self._create_index_if_not_exists(index_name)

            if self._index_management == IndexManagement.VALIDATE_INDEX:
                self._validate_index(index_name)

    @property
    def client(self) -> Any:
        """Get client."""
        return self._search_client

    @property
    def aclient(self) -> Any:
        """Get async client."""
        return self._async_search_client

    def _default_index_mapping(
        self, enriched_doc: Dict[str, str], metadata: Dict[str, Any]
    ) -> Dict[str, str]:
        index_doc: Dict[str, str] = {}

        for field in self._field_mapping:
            index_doc[self._field_mapping[field]] = enriched_doc[field]

        for metadata_field_name, (
            index_field_name,
            _,
        ) in self._metadata_to_index_field_map.items():
            metadata_value = metadata.get(metadata_field_name)
            if metadata_value:
                index_doc[index_field_name] = metadata_value

        return index_doc

    def add(
        self,
        nodes: List[BaseNode],
        **add_kwargs: Any,
    ) -> List[str]:
        """
        Add nodes to index associated with the configured search client.

        Args:
            nodes: List[BaseNode]: nodes with embeddings

        """
        from azure.search.documents import IndexDocumentsBatch

        if not self._search_client:
            raise ValueError("Search client not initialized")

        accumulator = IndexDocumentsBatch()
        documents = []

        ids = []
        accumulated_size = 0
        max_size = DEFAULT_MAX_MB_SIZE  # 16MB in bytes
        max_docs = DEFAULT_MAX_BATCH_SIZE

        for node in nodes:
            logger.debug(f"Processing embedding: {node.node_id}")
            ids.append(node.node_id)

            index_document = self._create_index_document(node)
            document_size = len(json.dumps(index_document).encode("utf-8"))
            documents.append(index_document)
            accumulated_size += document_size

            accumulator.add_upload_actions(index_document)

            if len(documents) >= max_docs or accumulated_size >= max_size:
                logger.info(
                    f"Uploading batch of size {len(documents)}, "
                    f"current progress {len(ids)} of {len(nodes)}, "
                    f"accumulated size {accumulated_size / (1024 * 1024):.2f} MB"
                )
                self._search_client.index_documents(accumulator)
                accumulator.dequeue_actions()
                documents = []
                accumulated_size = 0

        # Upload remaining batch
        if documents:
            logger.info(
                f"Uploading remaining batch of size {len(documents)}, "
                f"current progress {len(ids)} of {len(nodes)}, "
                f"accumulated size {accumulated_size / (1024 * 1024):.2f} MB"
            )
            self._search_client.index_documents(accumulator)

        return ids

    async def async_add(
        self,
        nodes: List[BaseNode],
        **add_kwargs: Any,
    ) -> List[str]:
        """
        Add nodes to index associated with the configured search client.

        Args:
            nodes: List[BaseNode]: nodes with embeddings

        """
        from azure.search.documents import IndexDocumentsBatch

        if not self._async_search_client:
            raise ValueError("Async Search client not initialized")

        if len(nodes) > 0:
            if self._index_management == IndexManagement.CREATE_IF_NOT_EXISTS:
                if self._index_name:
                    await self._acreate_index_if_not_exists(self._index_name)

            if self._index_management == IndexManagement.VALIDATE_INDEX:
                await self._avalidate_index(self._index_name)

        accumulator = IndexDocumentsBatch()
        documents = []

        ids = []
        accumulated_size = 0
        max_size = DEFAULT_MAX_MB_SIZE  # 16MB in bytes
        max_docs = DEFAULT_MAX_BATCH_SIZE

        for node in nodes:
            logger.debug(f"Processing embedding: {node.node_id}")
            ids.append(node.node_id)

            index_document = self._create_index_document(node)
            document_size = len(json.dumps(index_document).encode("utf-8"))
            documents.append(index_document)
            accumulated_size += document_size

            accumulator.add_upload_actions(index_document)

            if len(documents) >= max_docs or accumulated_size >= max_size:
                logger.info(
                    f"Uploading batch of size {len(documents)}, "
                    f"current progress {len(ids)} of {len(nodes)}, "
                    f"accumulated size {accumulated_size / (1024 * 1024):.2f} MB"
                )
                await self._async_search_client.index_documents(accumulator)
                accumulator.dequeue_actions()
                documents = []
                accumulated_size = 0

        # Upload remaining batch
        if documents:
            logger.info(
                f"Uploading remaining batch of size {len(documents)}, "
                f"current progress {len(ids)} of {len(nodes)}, "
                f"accumulated size {accumulated_size / (1024 * 1024):.2f} MB"
            )
            await self._async_search_client.index_documents(accumulator)

        return ids

    def _create_index_document(self, node: BaseNode) -> Dict[str, Any]:
        """Create AI Search index document from embedding result."""
        doc: Dict[str, Any] = {}
        doc["id"] = node.node_id
        doc["chunk"] = node.get_content(metadata_mode=MetadataMode.NONE) or ""
        doc["embedding"] = node.get_embedding()
        doc["doc_id"] = node.ref_doc_id

        node_metadata = node_to_metadata_dict(
            node,
            remove_text=True,
            flat_metadata=self.flat_metadata,
        )

        doc["metadata"] = json.dumps(node_metadata)

        return self._index_mapping(doc, node_metadata)

    def delete(self, ref_doc_id: str, **delete_kwargs: Any) -> None:
        """
        Delete documents from the AI Search Index
        with doc_id_field_key field equal to ref_doc_id.
        """
        if not self._index_exists(self._index_name):
            return

        # Locate documents to delete
        filter = f'{self._field_mapping["doc_id"]} eq \'{ref_doc_id}\''
        batch_size = 1000

        while True:
            results = self._search_client.search(
                search_text="*",
                filter=filter,
                top=batch_size,
            )

            logger.debug(f"Searching with filter {filter}")

            docs_to_delete = [
                {"id": result[self._field_mapping["id"]]} for result in results
            ]

            if docs_to_delete:
                logger.debug(f"Deleting {len(docs_to_delete)} documents")
                self._search_client.delete_documents(docs_to_delete)
            else:
                break

    async def adelete(self, ref_doc_id: str, **delete_kwargs: Any) -> None:
        """
        Delete documents from the AI Search Index
        with doc_id_field_key field equal to ref_doc_id.
        """
        if not await self._aindex_exists(self._index_name):
            return

        # Locate documents to delete
        filter = f'{self._field_mapping["doc_id"]} eq \'{ref_doc_id}\''
        batch_size = 1000

        while True:
            results = await self._async_search_client.search(
                search_text="*",
                filter=filter,
                top=batch_size,
            )

            logger.debug(f"Searching with filter {filter}")

            docs_to_delete = [
                {"id": result[self._field_mapping["id"]]} async for result in results
            ]

            if docs_to_delete:
                logger.debug(f"Deleting {len(docs_to_delete)} documents")
                await self._async_search_client.delete_documents(docs_to_delete)
            else:
                break

    def delete_nodes(
        self,
        node_ids: Optional[List[str]] = None,
        filters: Optional[MetadataFilters] = None,
        **delete_kwargs: Any,
    ) -> None:
        """
        Delete documents from the AI Search Index.
        """
        if node_ids is None and filters is None:
            raise ValueError("Either node_ids or filters must be provided")

        filter = self._build_filter_delete_query(node_ids, filters)

        batch_size = 1000

        while True:
            results = self._search_client.search(
                search_text="*",
                filter=filter,
                top=batch_size,
            )

            logger.debug(f"Searching with filter {filter}")

            docs_to_delete = [
                {"id": result[self._field_mapping["id"]]} for result in results
            ]

            if docs_to_delete:
                logger.debug(f"Deleting {len(docs_to_delete)} documents")
                self._search_client.delete_documents(docs_to_delete)
            else:
                break

    async def adelete_nodes(
        self,
        node_ids: Optional[List[str]] = None,
        filters: Optional[MetadataFilters] = None,
        **delete_kwargs: Any,
    ) -> None:
        """
        Delete documents from the AI Search Index.
        """
        if node_ids is None and filters is None:
            raise ValueError("Either node_ids or filters must be provided")

        filter = self._build_filter_delete_query(node_ids, filters)

        batch_size = 1000

        while True:
            results = await self._async_search_client.search(
                search_text="*",
                filter=filter,
                top=batch_size,
            )

            logger.debug(f"Searching with filter {filter}")

            docs_to_delete = [
                {"id": result[self._field_mapping["id"]]} async for result in results
            ]

            if docs_to_delete:
                logger.debug(f"Deleting {len(docs_to_delete)} documents")
                await self._async_search_client.delete_documents(docs_to_delete)
            else:
                break

    def _build_filter_delete_query(
        self,
        node_ids: Optional[List[str]] = None,
        filters: Optional[MetadataFilters] = None,
    ) -> str:
        """Build the OData filter query for the deletion process."""
        if node_ids:
            return " or ".join(
                [
                    f'{self._field_mapping["id"]} eq \'{node_id}\''
                    for node_id in node_ids
                ]
            )

        if filters and filters.filters:
            # Find the filter with key doc_ids
            doc_ids_filter = next(
                (f for f in filters.filters if f.key == "doc_id"), None
            )
            if doc_ids_filter and doc_ids_filter.operator == FilterOperator.IN:
                # use search.in to filter on multiple values
                doc_ids_str = ",".join(doc_ids_filter.value)
                return (
                    f"search.in({self._field_mapping['doc_id']}, '{doc_ids_str}', ',')"
                )

            return self._create_odata_filter(filters)

        raise ValueError("Invalid filter configuration")

    def _create_odata_filter(self, metadata_filters: MetadataFilters) -> str:
        """Generate an OData filter string using supplied metadata filters."""
        odata_filter: List[str] = []

        for subfilter in metadata_filters.filters:
            if isinstance(subfilter, MetadataFilters):
                nested_filter = self._create_odata_filter(subfilter)
                odata_filter.append(f"({nested_filter})")
                continue

            # Join values with ' or ' to create an OR condition inside the any function
            metadata_mapping = self._metadata_to_index_field_map.get(subfilter.key)

            if not metadata_mapping:
                raise ValueError(
                    f"Metadata field '{subfilter.key}' is missing a mapping to an index field, "
                    "provide entry in 'filterable_metadata_field_keys' for this "
                    "vector store"
                )
            index_field = metadata_mapping[0]

            if subfilter.operator == FilterOperator.IN:
                value_str = " or ".join(
                    [
                        f"t eq '{value}'" if isinstance(value, str) else f"t eq {value}"
                        for value in subfilter.value
                    ]
                )
                odata_filter.append(f"{index_field}/any(t: {value_str})")

            # odata filters support eq, ne, gt, lt, ge, le
            elif subfilter.operator in BASIC_ODATA_FILTER_MAP:
                operator_str = BASIC_ODATA_FILTER_MAP[subfilter.operator]
                if isinstance(subfilter.value, str):
                    escaped_value = "".join(
                        [("''" if s == "'" else s) for s in subfilter.value]
                    )
                    odata_filter.append(
                        f"{index_field} {operator_str} '{escaped_value}'"
                    )
                else:
                    odata_filter.append(
                        f"{index_field} {operator_str} {subfilter.value}"
                    )

            else:
                raise ValueError(f"Unsupported filter operator {subfilter.operator}")

        if metadata_filters.condition == FilterCondition.AND:
            odata_expr = " and ".join(odata_filter)
        elif metadata_filters.condition == FilterCondition.OR:
            odata_expr = " or ".join(odata_filter)
        elif metadata_filters.condition == FilterCondition.NOT:
            odata_expr = f"not ({odata_filter})"
        else:
            raise ValueError(
                f"Unsupported filter condition {metadata_filters.condition}"
            )

        logger.info(f"Odata filter: {odata_expr}")

        return odata_expr

    def query(self, query: VectorStoreQuery, **kwargs: Any) -> VectorStoreQueryResult:
        odata_filter = None
<<<<<<< HEAD
        if query.filters is not None:
            odata_filter = self._create_odata_filter(query.filters)

=======
        semantic_configuration_name = None

        # NOTE: users can provide odata_filters directly to the query
        odata_filters = kwargs.get("odata_filters", None)
        if odata_filters is not None:
            odata_filter = odata_filters
        elif query.filters is not None:
            odata_filter = self._create_odata_filter(query.filters)

        if self._semantic_configuration_name is not None:
            semantic_configuration_name = self._semantic_configuration_name
>>>>>>> addc83f7
        if query.mode == VectorStoreQueryMode.DEFAULT:
            azure_query_result_search: AzureQueryResultSearchBase = (
                AzureQueryResultSearchDefault(
                    query,
                    self._field_mapping,
                    odata_filter,
                    self._search_client,
                    self._async_search_client,
                )
            )
        if query.mode == VectorStoreQueryMode.SPARSE:
            azure_query_result_search = AzureQueryResultSearchSparse(
                query,
                self._field_mapping,
                odata_filter,
                self._search_client,
                self._async_search_client,
            )
        elif query.mode == VectorStoreQueryMode.HYBRID:
            azure_query_result_search = AzureQueryResultSearchHybrid(
                query,
                self._field_mapping,
                odata_filter,
                self._search_client,
                self._async_search_client,
            )
        elif query.mode == VectorStoreQueryMode.SEMANTIC_HYBRID:
            azure_query_result_search = AzureQueryResultSearchSemanticHybrid(
                query,
                self._field_mapping,
                odata_filter,
                self._search_client,
                self._async_search_client,
                self._semantic_configuration_name or "mySemanticConfig",
            )
        return azure_query_result_search.search()

    async def aquery(
        self, query: VectorStoreQuery, **kwargs: Any
    ) -> VectorStoreQueryResult:
        odata_filter = None

        # NOTE: users can provide odata_filters directly to the query
        odata_filters = kwargs.get("odata_filters")
        if odata_filters is not None:
            odata_filter = odata_filter
        else:
            if query.filters is not None:
                odata_filter = self._create_odata_filter(query.filters)

        azure_query_result_search: AzureQueryResultSearchBase = (
            AzureQueryResultSearchDefault(
                query,
                self._field_mapping,
                odata_filter,
                self._search_client,
                self._async_search_client,
            )
        )
        if query.mode == VectorStoreQueryMode.SPARSE:
            azure_query_result_search = AzureQueryResultSearchSparse(
                query,
                self._field_mapping,
                odata_filter,
                self._search_client,
                self._async_search_client,
            )
        elif query.mode == VectorStoreQueryMode.HYBRID:
            azure_query_result_search = AzureQueryResultSearchHybrid(
                query,
                self._field_mapping,
                odata_filter,
                self._search_client,
                self._async_search_client,
            )
        elif query.mode == VectorStoreQueryMode.SEMANTIC_HYBRID:
            azure_query_result_search = AzureQueryResultSearchSemanticHybrid(
                query,
                self._field_mapping,
                odata_filter,
                self._search_client,
                self._async_search_client,
                self._semantic_configuration_name or "mySemanticConfig",
            )
        return await azure_query_result_search.asearch()

    def _build_filter_str(
        self,
        field_mapping: Dict[str, str],
        node_ids: Optional[List[str]] = None,
        filters: Optional[MetadataFilters] = None,
    ) -> Optional[str]:
        """Build OData filter string from node IDs and metadata filters.

        Args:
            field_mapping (Dict[str, str]): Field mapping dictionary
            node_ids (Optional[List[str]]): List of node IDs to filter by
            filters (Optional[MetadataFilters]): Metadata filters to apply

        Returns:
            Optional[str]: OData filter string or None if no filters
        """
        filter_str = None
        if node_ids is not None:
            filter_str = " or ".join(
                [f"{field_mapping['id']} eq '{node_id}'" for node_id in node_ids]
            )

        if filters is not None:
            metadata_filter = self._create_odata_filter(filters)
            if filter_str is not None:
                filter_str = f"({filter_str}) or ({metadata_filter})"
            else:
                filter_str = metadata_filter

        return filter_str

    def get_nodes(
        self,
        node_ids: Optional[List[str]] = None,
        filters: Optional[MetadataFilters] = None,
        limit: Optional[int] = None,
    ) -> List[BaseNode]:
        """Get nodes from the Azure AI Search index.

        Args:
            node_ids (Optional[List[str]]): List of node IDs to retrieve.
            filters (Optional[MetadataFilters]): Metadata filters to apply.
            limit (Optional[int]): Maximum number of nodes to retrieve.

        Returns:
            List[BaseNode]: List of nodes retrieved from the index.
        """
        if not self._search_client:
            raise ValueError("Search client not initialized")

        filter_str = self._build_filter_str(self._field_mapping, node_ids, filters)
        nodes = []
        batch_size = 1000  # Azure Search batch size limit

        while True:
            try:
                search_request = create_search_request(
                    self._field_mapping, filter_str, batch_size, len(nodes)
                )
                results = self._search_client.search(**search_request)
            except Exception as e:
                handle_search_error(e)
                break

            batch_nodes = [
                create_node_from_result(result, self._field_mapping)
                for result in results
            ]

            nodes, continue_fetching = process_batch_results(
                batch_nodes, nodes, batch_size, limit
            )
            if not continue_fetching:
                break

        return nodes

    async def aget_nodes(
        self,
        node_ids: Optional[List[str]] = None,
        filters: Optional[MetadataFilters] = None,
        limit: Optional[int] = None,
    ) -> List[BaseNode]:
        """Get nodes asynchronously from the Azure AI Search index.

        Args:
            node_ids (Optional[List[str]]): List of node IDs to retrieve.
            filters (Optional[MetadataFilters]): Metadata filters to apply.
            limit (Optional[int]): Maximum number of nodes to retrieve.

        Returns:
            List[BaseNode]: List of nodes retrieved from the index.
        """
        if not self._async_search_client:
            raise ValueError("Async Search client not initialized")

        filter_str = self._build_filter_str(self._field_mapping, node_ids, filters)
        nodes = []
        batch_size = 1000  # Azure Search batch size limit

        while True:
            try:
                search_request = create_search_request(
                    self._field_mapping, filter_str, batch_size, len(nodes)
                )
                results = await self._async_search_client.search(**search_request)
            except Exception as e:
                handle_search_error(e)
                break

            batch_nodes = []
            async for result in results:
                batch_nodes.append(create_node_from_result(result, self._field_mapping))

            nodes, continue_fetching = process_batch_results(
                batch_nodes, nodes, batch_size, limit
            )
            if not continue_fetching:
                break

        return nodes


class AzureQueryResultSearchBase:
    def __init__(
        self,
        query: VectorStoreQuery,
        field_mapping: Dict[str, str],
        odata_filter: Optional[str],
        search_client: SearchClient,
        async_search_client: AsyncSearchClient,
        semantic_configuration_name: Optional[str] = None,
    ) -> None:
        self._query = query
        self._field_mapping = field_mapping
        self._odata_filter = odata_filter
        self._search_client = search_client
        self._async_search_client = async_search_client
        self._semantic_configuration_name = semantic_configuration_name

    @property
    def _select_fields(self) -> List[str]:
        return [
            self._field_mapping["id"],
            self._field_mapping["chunk"],
            self._field_mapping["metadata"],
            self._field_mapping["doc_id"],
        ]

    def _create_search_query(self) -> str:
        return "*"

    def _create_query_vector(self) -> Optional[List[Any]]:
        return None

    def _create_query_result(
        self, search_query: str, vectors: Optional[List[Any]]
    ) -> VectorStoreQueryResult:
        results = self._search_client.search(
            search_text=search_query,
            vector_queries=vectors,
            top=self._query.similarity_top_k,
            select=self._select_fields,
            filter=self._odata_filter,
            semantic_configuration_name=self._semantic_configuration_name,
        )

        id_result = []
        node_result = []
        score_result = []
        for result in results:
            node_id = result[self._field_mapping["id"]]
            metadata_str = result[self._field_mapping["metadata"]]
            metadata = json.loads(metadata_str) if metadata_str else {}
            score = result["@search.score"]
            chunk = result[self._field_mapping["chunk"]]

            try:
                node = metadata_dict_to_node(metadata)
                node.set_content(chunk)
            except Exception:
                # NOTE: deprecated legacy logic for backward compatibility
                metadata, node_info, relationships = legacy_metadata_dict_to_node(
                    metadata
                )

                node = TextNode(
                    text=chunk,
                    id_=node_id,
                    metadata=metadata,
                    start_char_idx=node_info.get("start", None),
                    end_char_idx=node_info.get("end", None),
                    relationships=relationships,
                )

            logger.debug(f"Retrieved node id {node_id} with node data of {node}")

            id_result.append(node_id)
            node_result.append(node)
            score_result.append(score)

        logger.debug(
            f"Search query '{search_query}' returned {len(id_result)} results."
        )

        return VectorStoreQueryResult(
            nodes=node_result, similarities=score_result, ids=id_result
        )

    async def _acreate_query_result(
        self, search_query: str, vectors: Optional[List[Any]]
    ) -> VectorStoreQueryResult:
        results = await self._async_search_client.search(
            search_text=search_query,
            vector_queries=vectors,
            top=self._query.similarity_top_k,
            select=self._select_fields,
            filter=self._odata_filter,
            semantic_configuration_name=self._semantic_configuration_name,
        )

        id_result = []
        node_result = []
        score_result = []

        async for result in results:
            node_id = result[self._field_mapping["id"]]
            metadata_str = result[self._field_mapping["metadata"]]
            metadata = json.loads(metadata_str) if metadata_str else {}
            score = result["@search.score"]
            chunk = result[self._field_mapping["chunk"]]

            try:
                node = metadata_dict_to_node(metadata)
                node.set_content(chunk)
            except Exception:
                # NOTE: deprecated legacy logic for backward compatibility
                metadata, node_info, relationships = legacy_metadata_dict_to_node(
                    metadata
                )

                node = TextNode(
                    text=chunk,
                    id_=node_id,
                    metadata=metadata,
                    start_char_idx=node_info.get("start", None),
                    end_char_idx=node_info.get("end", None),
                    relationships=relationships,
                )

            logger.debug(f"Retrieved node id {node_id} with node data of {node}")

            id_result.append(node_id)
            node_result.append(node)
            score_result.append(score)

        logger.debug(
            f"Search query '{search_query}' returned {len(id_result)} results."
        )

        return VectorStoreQueryResult(
            nodes=node_result, similarities=score_result, ids=id_result
        )

    def search(self) -> VectorStoreQueryResult:
        search_query = self._create_search_query()
        vectors = self._create_query_vector()
        return self._create_query_result(search_query, vectors)

    async def asearch(self) -> VectorStoreQueryResult:
        search_query = self._create_search_query()
        vectors = self._create_query_vector()
        return await self._acreate_query_result(search_query, vectors)


class AzureQueryResultSearchDefault(AzureQueryResultSearchBase):
    def _create_query_vector(self) -> Optional[List[Any]]:
        """Query vector store."""
        from azure.search.documents.models import VectorizedQuery

        if not self._query.query_embedding:
            raise ValueError("Query missing embedding")

        vectorized_query = VectorizedQuery(
            vector=self._query.query_embedding,
            k_nearest_neighbors=self._query.similarity_top_k,
            fields=self._field_mapping["embedding"],
        )
        vector_queries = [vectorized_query]
        logger.info("Vector search with supplied embedding")
        return vector_queries


class AzureQueryResultSearchSparse(AzureQueryResultSearchBase):
    def _create_search_query(self) -> str:
        if self._query.query_str is None:
            raise ValueError("Query missing query string")

        search_query = self._query.query_str

        logger.info(f"Hybrid search with search text: {search_query}")
        return search_query


class AzureQueryResultSearchHybrid(
    AzureQueryResultSearchDefault, AzureQueryResultSearchSparse
):
    def _create_query_vector(self) -> Optional[List[Any]]:
        return AzureQueryResultSearchDefault._create_query_vector(self)

    def _create_search_query(self) -> str:
        return AzureQueryResultSearchSparse._create_search_query(self)


class AzureQueryResultSearchSemanticHybrid(AzureQueryResultSearchHybrid):
    def _create_query_vector(self) -> Optional[List[Any]]:
        """Query vector store."""
        from azure.search.documents.models import VectorizedQuery

        if not self._query.query_embedding:
            raise ValueError("Query missing embedding")
        # k is set to 50 to align with the number of accept document in azure semantic reranking model.
        # https://learn.microsoft.com/azure/search/semantic-search-overview
        vectorized_query = VectorizedQuery(
            vector=self._query.query_embedding,
            k_nearest_neighbors=50,
            fields=self._field_mapping["embedding"],
        )
        vector_queries = [vectorized_query]
        logger.info("Vector search with supplied embedding")
        return vector_queries

    def _create_query_result(
        self, search_query: str, vectors: Optional[List[Any]]
    ) -> VectorStoreQueryResult:
        results = self._search_client.search(
            search_text=search_query,
            vector_queries=vectors,
            top=self._query.similarity_top_k,
            select=self._select_fields,
            filter=self._odata_filter,
            query_type="semantic",
            semantic_configuration_name=self._semantic_configuration_name,
        )

        id_result = []
        node_result = []
        score_result = []
        for result in results:
            node_id = result[self._field_mapping["id"]]
            metadata_str = result[self._field_mapping["metadata"]]
            metadata = json.loads(metadata_str) if metadata_str else {}
            # use reranker_score instead of score
            score = result["@search.reranker_score"]
            chunk = result[self._field_mapping["chunk"]]

            try:
                node = metadata_dict_to_node(metadata)
                node.set_content(chunk)
            except Exception:
                # NOTE: deprecated legacy logic for backward compatibility
                metadata, node_info, relationships = legacy_metadata_dict_to_node(
                    metadata
                )

                node = TextNode(
                    text=chunk,
                    id_=node_id,
                    metadata=metadata,
                    start_char_idx=node_info.get("start", None),
                    end_char_idx=node_info.get("end", None),
                    relationships=relationships,
                )

            logger.debug(f"Retrieved node id {node_id} with node data of {node}")

            id_result.append(node_id)
            node_result.append(node)
            score_result.append(score)

        logger.debug(
            f"Search query '{search_query}' returned {len(id_result)} results."
        )

        return VectorStoreQueryResult(
            nodes=node_result, similarities=score_result, ids=id_result
        )

    async def _acreate_query_result(
        self, search_query: str, vectors: Optional[List[Any]]
    ) -> VectorStoreQueryResult:
        results = await self._async_search_client.search(
            search_text=search_query,
            vector_queries=vectors,
            top=self._query.similarity_top_k,
            select=self._select_fields,
            filter=self._odata_filter,
            query_type="semantic",
            semantic_configuration_name=self._semantic_configuration_name,
        )

        id_result = []
        node_result = []
        score_result = []
        async for result in results:
            node_id = result[self._field_mapping["id"]]
            metadata_str = result[self._field_mapping["metadata"]]
            metadata = json.loads(metadata_str) if metadata_str else {}
            # use reranker_score instead of score
            score = result["@search.reranker_score"]
            chunk = result[self._field_mapping["chunk"]]

            try:
                node = metadata_dict_to_node(metadata)
                node.set_content(chunk)
            except Exception:
                # NOTE: deprecated legacy logic for backward compatibility
                metadata, node_info, relationships = legacy_metadata_dict_to_node(
                    metadata
                )

                node = TextNode(
                    text=chunk,
                    id_=node_id,
                    metadata=metadata,
                    start_char_idx=node_info.get("start", None),
                    end_char_idx=node_info.get("end", None),
                    relationships=relationships,
                )

            logger.debug(f"Retrieved node id {node_id} with node data of {node}")

            id_result.append(node_id)
            node_result.append(node)
            score_result.append(score)

        logger.debug(
            f"Search query '{search_query}' returned {len(id_result)} results."
        )

        return VectorStoreQueryResult(
            nodes=node_result, similarities=score_result, ids=id_result
        )


CognitiveSearchVectorStore = AzureAISearchVectorStore<|MERGE_RESOLUTION|>--- conflicted
+++ resolved
@@ -1184,11 +1184,6 @@
 
     def query(self, query: VectorStoreQuery, **kwargs: Any) -> VectorStoreQueryResult:
         odata_filter = None
-<<<<<<< HEAD
-        if query.filters is not None:
-            odata_filter = self._create_odata_filter(query.filters)
-
-=======
         semantic_configuration_name = None
 
         # NOTE: users can provide odata_filters directly to the query
@@ -1200,7 +1195,7 @@
 
         if self._semantic_configuration_name is not None:
             semantic_configuration_name = self._semantic_configuration_name
->>>>>>> addc83f7
+
         if query.mode == VectorStoreQueryMode.DEFAULT:
             azure_query_result_search: AzureQueryResultSearchBase = (
                 AzureQueryResultSearchDefault(
