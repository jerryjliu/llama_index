import os
from time import sleep
from typing import List

import pytest
from llama_index.core.schema import Document, TextNode
from llama_index.core.vector_stores.types import (
    VectorStoreQuery,
    VectorStoreQueryMode,
)
from llama_index.embeddings.openai import OpenAIEmbedding
from llama_index.vector_stores.mongodb import MongoDBAtlasVectorSearch

from .conftest import lock


def test_documents(documents: List[Document]) -> None:
    """Sanity check essay was found and documents loaded."""
    assert len(documents) == 25
    assert isinstance(documents[0], Document)


@pytest.mark.skipif(
    os.environ.get("OPENAI_API_KEY") is None,
    reason="Requires OPENAI_API_KEY in os.environ",
)
def test_nodes(nodes: List[TextNode]) -> None:
    """Test Ingestion Pipeline transforming documents into nodes with embeddings."""
    assert isinstance(nodes, list)
    assert isinstance(nodes[0], TextNode)


@pytest.mark.skipif(
    os.environ.get("MONGODB_URI") is None or os.environ.get("OPENAI_API_KEY") is None,
    reason="Requires MONGODB_URI and OPENAI_API_KEY in os.environ",
)
def test_vectorstore(
    nodes: List[TextNode], vector_store: MongoDBAtlasVectorSearch
) -> None:
    """Test add, query, delete API of MongoDBAtlasVectorSearch."""
    with lock:
        # 0. Clean up the collection
        vector_store._collection.delete_many({})
        sleep(2)

        # 1. Test add()
        ids = vector_store.add(nodes)
        assert set(ids) == {node.node_id for node in nodes}

        # 2. test query(): default (vector search)
        query_str = "What are LLMs useful for?"
        n_similar = 2
        query_embedding = OpenAIEmbedding().get_text_embedding(query_str)
        query = VectorStoreQuery(
            query_embedding=query_embedding,
            similarity_top_k=n_similar,
        )
        result_found = False
        query_responses = None
        retries = 5
        while retries and not result_found:
            query_responses = vector_store.query(query=query)
            if len(query_responses.nodes) == n_similar:
                result_found = True
            else:
                sleep(2)
                retries -= 1

        assert all(score > 0.89 for score in query_responses.similarities)
        assert any("LLM" in node.text for node in query_responses.nodes)
        assert all(id_res in ids for id_res in query_responses.ids)

<<<<<<< HEAD
        # 3. test query() full-text search
=======
        # 2b. test query() default with simple filter

        # In order to filter within $vectorSearch,
        # one needs to have an index on the field.
        # One can do this by adding an additional member to "fields" list of vector index
        # like so: { "type": "filter", "path": "text }
        filters = MetadataFilters(
            filters=[
                MetadataFilter(
                    key="text",
                    value="How do we best augment LLMs with our own private data?",
                    operator=FilterOperator.NE,
                )
            ]
        )
        query = VectorStoreQuery(
            query_str=query_str,
            query_embedding=query_embedding,
            similarity_top_k=n_similar,
            filters=filters,
        )
        responses_with_filter = vector_store.query(query=query)
        assert len(responses_with_filter.ids) == n_similar
        assert all(
            filters.filters[0].value not in node.text
            for node in responses_with_filter.nodes
        )

        # 2c. test query() default with compound filters
        filter_out_texts = [
            "How do we best augment LLMs with our own private data?",
            "easily used with LLMs.",
        ]
        filters_compound = MetadataFilters(
            condition=FilterCondition.AND,
            filters=[
                MetadataFilter(
                    key="text", value=filter_out_texts[0], operator=FilterOperator.NE
                ),
                MetadataFilter(
                    key="text", value=filter_out_texts[1], operator=FilterOperator.NE
                ),
            ],
        )
        query = VectorStoreQuery(
            query_str=query_str,
            query_embedding=query_embedding,
            similarity_top_k=n_similar,
            filters=filters_compound,
        )
        responses_with_filter_compound = vector_store.query(query=query)
        assert len(responses_with_filter_compound.ids) == n_similar
        assert all(
            ftext not in node.text
            for node in responses_with_filter_compound.nodes
            for ftext in filter_out_texts
        )
        assert set(responses_with_filter_compound.ids) != set(responses_with_filter.ids)

        # 2d. test query() full-text search
>>>>>>> 56c10b4f
        #   - no embedding

        query = VectorStoreQuery(
            query_str="llamaindex",
            similarity_top_k=4,
            mode=VectorStoreQueryMode.TEXT_SEARCH,
        )
        result_found = False
        retries = 5
        while retries and not result_found:
            fulltext_result = vector_store.query(query=query)
            if fulltext_result.ids:  # if len(fulltext_result.nodes) == n_similar:
                result_found = True
            else:
                sleep(2)
                retries -= 1
        assert len(fulltext_result.ids) == 3
        assert all("LlamaIndex" in node.text for node in fulltext_result.nodes)

        # 4. test query() hybrid search
        n_similar = 10
        query = VectorStoreQuery(
            query_str="llamaindex",
            query_embedding=query_embedding,  # "What are LLMs useful for?"
            similarity_top_k=n_similar,
            mode=VectorStoreQueryMode.HYBRID,
            alpha=0.5,
        )
        hybrid_result = vector_store.query(query=query)
        assert len(hybrid_result.ids) == n_similar
        assert not all("LlamaIndex" in node.text for node in hybrid_result.nodes[:3])
        assert not all("LLM" in node.text for node in hybrid_result.nodes[:3])

        # 5. Test delete()
        # Remember, the current API deletes by *ref_doc_id*, not *node_id*.
        # In our case, we began with only one document,
        # so deleting the ref_doc_id from any node
        # should delete ALL the nodes.
        n_docs = vector_store._collection.count_documents({})
        assert n_docs == len(ids)
        remove_id = query_responses.nodes[0].ref_doc_id
        sleep(2)
        retries = 5
        while retries:
            vector_store.delete(remove_id)
            n_remaining = vector_store._collection.count_documents({})
            if n_remaining == n_docs:
                sleep(2)
                retries -= 1
            else:
                retries = 0
        assert n_remaining == n_docs - 1<|MERGE_RESOLUTION|>--- conflicted
+++ resolved
@@ -1,11 +1,15 @@
 import os
 from time import sleep
+import pytest
 from typing import List
 
-import pytest
 from llama_index.core.schema import Document, TextNode
 from llama_index.core.vector_stores.types import (
     VectorStoreQuery,
+    MetadataFilter,
+    MetadataFilters,
+    FilterOperator,
+    FilterCondition,
     VectorStoreQueryMode,
 )
 from llama_index.embeddings.openai import OpenAIEmbedding
@@ -47,7 +51,7 @@
         ids = vector_store.add(nodes)
         assert set(ids) == {node.node_id for node in nodes}
 
-        # 2. test query(): default (vector search)
+        # 2a. test query(): default (vector search)
         query_str = "What are LLMs useful for?"
         n_similar = 2
         query_embedding = OpenAIEmbedding().get_text_embedding(query_str)
@@ -70,9 +74,6 @@
         assert any("LLM" in node.text for node in query_responses.nodes)
         assert all(id_res in ids for id_res in query_responses.ids)
 
-<<<<<<< HEAD
-        # 3. test query() full-text search
-=======
         # 2b. test query() default with simple filter
 
         # In order to filter within $vectorSearch,
@@ -133,7 +134,6 @@
         assert set(responses_with_filter_compound.ids) != set(responses_with_filter.ids)
 
         # 2d. test query() full-text search
->>>>>>> 56c10b4f
         #   - no embedding
 
         query = VectorStoreQuery(
@@ -153,7 +153,7 @@
         assert len(fulltext_result.ids) == 3
         assert all("LlamaIndex" in node.text for node in fulltext_result.nodes)
 
-        # 4. test query() hybrid search
+        # 2e. test query() hybrid search
         n_similar = 10
         query = VectorStoreQuery(
             query_str="llamaindex",
@@ -167,7 +167,7 @@
         assert not all("LlamaIndex" in node.text for node in hybrid_result.nodes[:3])
         assert not all("LLM" in node.text for node in hybrid_result.nodes[:3])
 
-        # 5. Test delete()
+        # 3. Test delete()
         # Remember, the current API deletes by *ref_doc_id*, not *node_id*.
         # In our case, we began with only one document,
         # so deleting the ref_doc_id from any node
