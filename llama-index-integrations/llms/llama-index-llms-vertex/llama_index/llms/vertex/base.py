--- conflicted
+++ resolved
@@ -133,54 +133,6 @@
             temperature=temperature,
             context_window=context_window,
             max_tokens=max_tokens,
-            additional_kwargs=additional_kwargs,
-            max_retries=max_retries,
-            model=model,
-            examples=examples,
-            iscode=iscode,
-            callback_manager=callback_manager,
-            system_prompt=system_prompt,
-            messages_to_prompt=messages_to_prompt,
-            completion_to_prompt=completion_to_prompt,
-            pydantic_program_mode=pydantic_program_mode,
-            output_parser=output_parser,
-        )
-
-        self._safety_settings = safety_settings
-        self._is_gemini = False
-        self._is_chat_model = False
-        if model in CHAT_MODELS:
-            from vertexai.language_models import ChatModel
-
-            self._chat_client = ChatModel.from_pretrained(model)
-            self._is_chat_model = True
-        elif model in CODE_CHAT_MODELS:
-            from vertexai.language_models import CodeChatModel
-
-            self._chat_client = CodeChatModel.from_pretrained(model)
-            iscode = True
-            self._is_chat_model = True
-        elif model in CODE_MODELS:
-            from vertexai.language_models import CodeGenerationModel
-
-            self._client = CodeGenerationModel.from_pretrained(model)
-            iscode = True
-        elif model in TEXT_MODELS:
-            from vertexai.language_models import TextGenerationModel
-
-            self._client = TextGenerationModel.from_pretrained(model)
-        elif is_gemini_model(model):
-            self._client = create_gemini_client(model, self._safety_settings)
-            self._chat_client = self._client
-            self._is_gemini = True
-            self._is_chat_model = True
-        else:
-            raise (ValueError(f"Model {model} not found, please verify the model name"))
-
-<<<<<<< HEAD
-        super().__init__(
-            temperature=temperature,
-            max_tokens=max_tokens,
             datastore=datastore,
             additional_kwargs=additional_kwargs,
             max_retries=max_retries,
@@ -195,8 +147,37 @@
             output_parser=output_parser,
         )
 
-=======
->>>>>>> 7101c0f9
+        self._safety_settings = safety_settings
+        self._is_gemini = False
+        self._is_chat_model = False
+        if model in CHAT_MODELS:
+            from vertexai.language_models import ChatModel
+
+            self._chat_client = ChatModel.from_pretrained(model)
+            self._is_chat_model = True
+        elif model in CODE_CHAT_MODELS:
+            from vertexai.language_models import CodeChatModel
+
+            self._chat_client = CodeChatModel.from_pretrained(model)
+            iscode = True
+            self._is_chat_model = True
+        elif model in CODE_MODELS:
+            from vertexai.language_models import CodeGenerationModel
+
+            self._client = CodeGenerationModel.from_pretrained(model)
+            iscode = True
+        elif model in TEXT_MODELS:
+            from vertexai.language_models import TextGenerationModel
+
+            self._client = TextGenerationModel.from_pretrained(model)
+        elif is_gemini_model(model):
+            self._client = create_gemini_client(model, self._safety_settings)
+            self._chat_client = self._client
+            self._is_gemini = True
+            self._is_chat_model = True
+        else:
+            raise (ValueError(f"Model {model} not found, please verify the model name"))
+
     @classmethod
     def class_name(cls) -> str:
         return "Vertex"
