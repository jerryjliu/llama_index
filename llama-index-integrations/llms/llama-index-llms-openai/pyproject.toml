[build-system]
build-backend = "poetry.core.masonry.api"
requires = ["poetry-core"]

[tool.codespell]
check-filenames = true
check-hidden = true
skip = "*.csv,*.html,*.json,*.jsonl,*.pdf,*.txt,*.ipynb"

[tool.llamahub]
contains_example = false
import_path = "llama_index.llms.openai"

[tool.llamahub.class_authors]
AsyncOpenAI = "llama-index"
OpenAI = "llama-index"
SyncOpenAI = "llama-index"

[tool.mypy]
disallow_untyped_defs = true
exclude = ["_static", "build", "examples", "notebooks", "venv"]
ignore_missing_imports = true
python_version = "3.8"

[tool.poetry]
authors = ["llama-index"]
description = "llama-index llms openai integration"
exclude = ["**/BUILD"]
license = "MIT"
name = "llama-index-llms-openai"
readme = "README.md"
<<<<<<< HEAD
version = "0.2.12"
=======
version = "0.2.14"
>>>>>>> 045a091f

[tool.poetry.dependencies]
python = ">=3.8.1,<4.0"
openai = "^1.40.0"
llama-index-core = "^0.11.7"

[tool.poetry.group.dev.dependencies]
ipython = "8.10.0"
jupyter = "^1.0.0"
mypy = "0.991"
pre-commit = "3.2.0"
pylint = "2.15.10"
pytest = "7.2.1"
pytest-mock = "3.11.1"
ruff = "0.0.292"
tree-sitter-languages = "^1.8.0"
types-Deprecated = ">=0.1.0"
types-PyYAML = "^6.0.12.12"
types-protobuf = "^4.24.0.4"
types-redis = "4.5.5.0"
types-requests = "2.28.11.8"
types-setuptools = "67.1.0.0"

[tool.poetry.group.dev.dependencies.black]
extras = ["jupyter"]
version = "<=23.9.1,>=23.7.0"

[tool.poetry.group.dev.dependencies.codespell]
extras = ["toml"]
version = ">=v2.2.6"

[[tool.poetry.packages]]
include = "llama_index/"<|MERGE_RESOLUTION|>--- conflicted
+++ resolved
@@ -29,11 +29,7 @@
 license = "MIT"
 name = "llama-index-llms-openai"
 readme = "README.md"
-<<<<<<< HEAD
-version = "0.2.12"
-=======
 version = "0.2.14"
->>>>>>> 045a091f
 
 [tool.poetry.dependencies]
 python = ">=3.8.1,<4.0"
