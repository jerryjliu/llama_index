# Installation and Setup

## Installation from Pip

Install from pip:

```
pip install llama-index
```

**NOTE:** LlamaIndex may download and store local files for various packages (NLTK, HuggingFace, ...). Use the environment variable "LLAMA_INDEX_CACHE_DIR" to control where these files are saved.

If you prefer to install from source, see below.

## Important: OpenAI Environment Setup

By default, we use the OpenAI `gpt-3.5-turbo` model for text generation and `text-embedding-ada-002` for retrieval and embeddings. In order to use this, you must have an OPENAI_API_KEY set up as an environment variable.
You can obtain an API key by logging into your OpenAI account and [and creating a new API key](https://platform.openai.com/account/api-keys).

```{tip}
You can also [use one of many other available LLMs](/module_guides/models/llms/usage_custom.md). You may
need additional environment keys + tokens setup depending on the LLM provider.
```

## Local Model Setup

If you don't wish to use OpenAI, consider setting up a local LLM and embedding model in the service context.

<<<<<<< HEAD
In order to use `LlamaCPP`, follow the installation guide [here](/examples/llm/llama_2_llama_cpp.ipynb). You'll need to install the `llama-cpp-python` package, preferably compiled to support your GPU. This will use around 11.5GB of memory across the CPU and GPU.
=======
A full guide to using and configuring LLMs available [here](/module_guides/models/llms.md).
>>>>>>> 0e3f4960

A full guide to using and configuring embedding models is available [here](/module_guides/models/embeddings.md).

## Installation from Source

Git clone this repository: `git clone https://github.com/jerryjliu/llama_index.git`. Then do the following:

- [Install poetry](https://python-poetry.org/docs/#installation) - this will help you manage package dependencies
- `poetry shell` - this command creates a virtual environment, which keeps installed packages contained to this project
- `poetry install` - this will install the core package requirements
- (Optional) `poetry install --with dev,docs` - this will install all dependencies needed for most local development<|MERGE_RESOLUTION|>--- conflicted
+++ resolved
@@ -26,11 +26,7 @@
 
 If you don't wish to use OpenAI, consider setting up a local LLM and embedding model in the service context.
 
-<<<<<<< HEAD
-In order to use `LlamaCPP`, follow the installation guide [here](/examples/llm/llama_2_llama_cpp.ipynb). You'll need to install the `llama-cpp-python` package, preferably compiled to support your GPU. This will use around 11.5GB of memory across the CPU and GPU.
-=======
 A full guide to using and configuring LLMs available [here](/module_guides/models/llms.md).
->>>>>>> 0e3f4960
 
 A full guide to using and configuring embedding models is available [here](/module_guides/models/embeddings.md).
 
