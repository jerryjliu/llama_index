{
 "cells": [
  {
   "attachments": {},
   "cell_type": "markdown",
   "id": "b1c1ebaa-50de-4851-a720-acbb977551ea",
   "metadata": {},
   "source": [
    "# Recency Filtering\n",
    "\n",
    "Showcase capabilities of recency-weighted node postprocessor"
   ]
  },
  {
   "cell_type": "code",
   "execution_count": null,
   "id": "92d06b38-2103-4a40-93c3-60e0708a1124",
   "metadata": {},
   "outputs": [
    {
     "name": "stderr",
     "output_type": "stream",
     "text": [
      "/Users/jerryliu/Programming/llama_index/.venv/lib/python3.10/site-packages/tqdm/auto.py:21: TqdmWarning: IProgress not found. Please update jupyter and ipywidgets. See https://ipywidgets.readthedocs.io/en/stable/user_install.html\n",
      "  from .autonotebook import tqdm as notebook_tqdm\n"
     ]
    }
   ],
   "source": [
    "from llama_index import VectorStoreIndex, SimpleDirectoryReader, ServiceContext\n",
    "from llama_index.postprocessor import (\n",
    "    FixedRecencyPostprocessor,\n",
    "    EmbeddingRecencyPostprocessor,\n",
    ")\n",
<<<<<<< HEAD
    "from llama_index.node_parser import SentenceSplitter\n",
=======
    "from llama_index.text_splitter import SentenceSplitter\n",
>>>>>>> 0e3f4960
    "from llama_index.storage.docstore import SimpleDocumentStore\n",
    "from llama_index.response.notebook_utils import display_response"
   ]
  },
  {
   "cell_type": "markdown",
   "id": "67020156-2975-4bbb-8e98-afc55abb3d72",
   "metadata": {},
   "source": [
    "### Parse Documents into Nodes, add to Docstore\n",
    "\n",
    "In this example, there are 3 different versions of PG's essay. They are largely identical **except** \n",
    "for one specific section, which details the amount of funding they raised for Viaweb. \n",
    "\n",
    "V1: 50k, V2: 30k, V3: 10K\n",
    "\n",
    "V1: 2020-01-01, V2: 2020-02-03, V3: 2022-04-12\n",
    "\n",
    "The idea is to encourage index to fetch the most recent info (which is V3)"
   ]
  },
  {
   "cell_type": "code",
   "execution_count": null,
   "id": "caddd84e-9827-40a4-9520-dba6405fd1fd",
   "metadata": {},
   "outputs": [],
   "source": [
    "# load documents\n",
    "from llama_index.storage.storage_context import StorageContext\n",
    "\n",
    "\n",
    "def get_file_metadata(file_name: str):\n",
    "    \"\"\"Get file metadata.\"\"\"\n",
    "    if \"v1\" in file_name:\n",
    "        return {\"date\": \"2020-01-01\"}\n",
    "    elif \"v2\" in file_name:\n",
    "        return {\"date\": \"2020-02-03\"}\n",
    "    elif \"v3\" in file_name:\n",
    "        return {\"date\": \"2022-04-12\"}\n",
    "    else:\n",
    "        raise ValueError(\"invalid file\")\n",
    "\n",
    "\n",
    "documents = SimpleDirectoryReader(\n",
    "    input_files=[\n",
    "        \"test_versioned_data/paul_graham_essay_v1.txt\",\n",
    "        \"test_versioned_data/paul_graham_essay_v2.txt\",\n",
    "        \"test_versioned_data/paul_graham_essay_v3.txt\",\n",
    "    ],\n",
    "    file_metadata=get_file_metadata,\n",
    ").load_data()\n",
    "\n",
    "# define service context (wrapper container around current classes)\n",
<<<<<<< HEAD
    "node_parser = SentenceSplitter(chunk_size=512)\n",
    "service_context = ServiceContext.from_defaults(node_parser=node_parser)\n",
    "\n",
    "# use node parser to parse into nodes\n",
    "nodes = node_parser.get_nodes_from_documents(documents)\n",
=======
    "text_splitter = SentenceSplitter(chunk_size=512)\n",
    "service_context = ServiceContext.from_defaults(text_splitter=text_splitter)\n",
    "\n",
    "# use node parser to parse into nodes\n",
    "nodes = text_splitter.get_nodes_from_documents(documents)\n",
>>>>>>> 0e3f4960
    "\n",
    "# add to docstore\n",
    "docstore = SimpleDocumentStore()\n",
    "docstore.add_documents(nodes)\n",
    "\n",
    "storage_context = StorageContext.from_defaults(docstore=docstore)"
   ]
  },
  {
   "cell_type": "code",
   "execution_count": null,
   "id": "191ced40-80f4-40e7-bf31-0c9a5a664cf2",
   "metadata": {},
   "outputs": [],
   "source": [
    "print(documents[2].get_text())"
   ]
  },
  {
   "cell_type": "markdown",
   "id": "e5a25b95-de5e-4e56-a846-51e9c6eba181",
   "metadata": {},
   "source": [
    "### Build Index"
   ]
  },
  {
   "cell_type": "code",
   "execution_count": null,
   "id": "5f7f68d6-2389-4f6c-bc4e-8612a1a53fb8",
   "metadata": {},
   "outputs": [
    {
     "name": "stderr",
     "output_type": "stream",
     "text": [
      "INFO:llama_index.token_counter.token_counter:> [build_index_from_nodes] Total LLM token usage: 0 tokens\n",
      "INFO:llama_index.token_counter.token_counter:> [build_index_from_nodes] Total embedding token usage: 84471 tokens\n"
     ]
    }
   ],
   "source": [
    "# build index\n",
    "index = VectorStoreIndex(nodes, storage_context=storage_context)"
   ]
  },
  {
   "cell_type": "markdown",
   "id": "86c5e8aa-18d8-4229-b7b2-a1c97c11a09a",
   "metadata": {},
   "source": [
    "### Define Recency Postprocessors"
   ]
  },
  {
   "cell_type": "code",
   "execution_count": null,
   "id": "ba5e10c9-5a7e-4ea8-a74d-0e0f74b5cd1b",
   "metadata": {},
   "outputs": [],
   "source": [
    "node_postprocessor = FixedRecencyPostprocessor(service_context=service_context)"
   ]
  },
  {
   "cell_type": "code",
   "execution_count": null,
   "id": "94f44f2b-d816-43a0-87dc-ea8eefc7d534",
   "metadata": {},
   "outputs": [],
   "source": [
    "node_postprocessor_emb = EmbeddingRecencyPostprocessor(\n",
    "    service_context=service_context\n",
    ")"
   ]
  },
  {
   "cell_type": "markdown",
   "id": "efcfffe4-a8aa-486d-b46d-f73f985dffca",
   "metadata": {},
   "source": [
    "### Query Index"
   ]
  },
  {
   "cell_type": "code",
   "execution_count": null,
   "id": "78d6c3db-61e6-4d9a-a84d-d7be846b4112",
   "metadata": {},
   "outputs": [
    {
     "name": "stderr",
     "output_type": "stream",
     "text": [
      "INFO:llama_index.token_counter.token_counter:> [query] Total LLM token usage: 1813 tokens\n",
      "INFO:llama_index.token_counter.token_counter:> [query] Total embedding token usage: 22 tokens\n"
     ]
    }
   ],
   "source": [
    "# naive query\n",
    "\n",
    "query_engine = index.as_query_engine(\n",
    "    similarity_top_k=3,\n",
    ")\n",
    "response = query_engine.query(\n",
    "    \"How much did the author raise in seed funding from Idelle's husband\"\n",
    "    \" (Julian) for Viaweb?\",\n",
    ")"
   ]
  },
  {
   "cell_type": "code",
   "execution_count": null,
   "id": "1d672c52-c0ac-4e5f-9175-855e66eb97ba",
   "metadata": {},
   "outputs": [],
   "source": [
    "# query using fixed recency node postprocessor\n",
    "\n",
    "query_engine = index.as_query_engine(\n",
    "    similarity_top_k=3, node_postprocessors=[node_postprocessor]\n",
    ")\n",
    "response = query_engine.query(\n",
    "    \"How much did the author raise in seed funding from Idelle's husband\"\n",
    "    \" (Julian) for Viaweb?\",\n",
    ")"
   ]
  },
  {
   "cell_type": "code",
   "execution_count": null,
   "id": "bc1328c1-23b2-406c-b80b-6d97bffc33ae",
   "metadata": {},
   "outputs": [
    {
     "name": "stderr",
     "output_type": "stream",
     "text": [
      "INFO:llama_index.token_counter.token_counter:> [query] Total LLM token usage: 541 tokens\n",
      "INFO:llama_index.token_counter.token_counter:> [query] Total embedding token usage: 22 tokens\n"
     ]
    }
   ],
   "source": [
    "# query using embedding-based node postprocessor\n",
    "\n",
    "query_engine = index.as_query_engine(\n",
    "    similarity_top_k=3, node_postprocessors=[node_postprocessor_emb]\n",
    ")\n",
    "response = query_engine.query(\n",
    "    \"How much did the author raise in seed funding from Idelle's husband\"\n",
    "    \" (Julian) for Viaweb?\",\n",
    ")"
   ]
  },
  {
   "cell_type": "markdown",
   "id": "dd00cc97-4de7-4c61-9c0c-3f9ee3598528",
   "metadata": {},
   "source": [
    "### Query Index (Lower-Level Usage)\n",
    "\n",
    "In this example we first get the full set of nodes from a query call, and then send to node postprocessor, and then\n",
    "finally synthesize response through a summary index."
   ]
  },
  {
   "cell_type": "code",
   "execution_count": null,
   "id": "350b039e-d45d-4b6b-957a-4b14d8816cbd",
   "metadata": {},
   "outputs": [],
   "source": [
    "from llama_index import SummaryIndex"
   ]
  },
  {
   "cell_type": "code",
   "execution_count": null,
   "id": "234f909f-6faa-43e6-96f8-0966699c9552",
   "metadata": {},
   "outputs": [],
   "source": [
    "query_str = (\n",
    "    \"How much did the author raise in seed funding from Idelle's husband\"\n",
    "    \" (Julian) for Viaweb?\"\n",
    ")"
   ]
  },
  {
   "cell_type": "code",
   "execution_count": null,
   "id": "20afbf6b-9473-446e-b522-b90fef2e3bf0",
   "metadata": {},
   "outputs": [
    {
     "name": "stderr",
     "output_type": "stream",
     "text": [
      "INFO:llama_index.token_counter.token_counter:> [query] Total LLM token usage: 0 tokens\n",
      "INFO:llama_index.token_counter.token_counter:> [query] Total embedding token usage: 22 tokens\n"
     ]
    }
   ],
   "source": [
    "query_engine = index.as_query_engine(\n",
    "    similarity_top_k=3, response_mode=\"no_text\"\n",
    ")\n",
    "init_response = query_engine.query(\n",
    "    query_str,\n",
    ")\n",
    "resp_nodes = [n.node for n in init_response.source_nodes]"
   ]
  },
  {
   "cell_type": "code",
   "execution_count": null,
   "id": "cdc03574-a806-4255-953c-6f82fc3f202f",
   "metadata": {},
   "outputs": [
    {
     "name": "stderr",
     "output_type": "stream",
     "text": [
      "INFO:llama_index.token_counter.token_counter:> [build_index_from_nodes] Total LLM token usage: 0 tokens\n",
      "INFO:llama_index.token_counter.token_counter:> [build_index_from_nodes] Total embedding token usage: 0 tokens\n",
      "INFO:llama_index.token_counter.token_counter:> [query] Total LLM token usage: 541 tokens\n",
      "INFO:llama_index.token_counter.token_counter:> [query] Total embedding token usage: 0 tokens\n"
     ]
    }
   ],
   "source": [
    "summary_index = SummaryIndex(resp_nodes)\n",
    "query_engine = summary_index.as_query_engine(\n",
    "    node_postprocessors=[node_postprocessor]\n",
    ")\n",
    "response = query_engine.query(query_str)"
   ]
  }
 ],
 "metadata": {
  "kernelspec": {
   "display_name": "llama_index",
   "language": "python",
   "name": "llama_index"
  },
  "language_info": {
   "codemirror_mode": {
    "name": "ipython",
    "version": 3
   },
   "file_extension": ".py",
   "mimetype": "text/x-python",
   "name": "python",
   "nbconvert_exporter": "python",
   "pygments_lexer": "ipython3"
  }
 },
 "nbformat": 4,
 "nbformat_minor": 5
}<|MERGE_RESOLUTION|>--- conflicted
+++ resolved
@@ -32,11 +32,7 @@
     "    FixedRecencyPostprocessor,\n",
     "    EmbeddingRecencyPostprocessor,\n",
     ")\n",
-<<<<<<< HEAD
-    "from llama_index.node_parser import SentenceSplitter\n",
-=======
     "from llama_index.text_splitter import SentenceSplitter\n",
->>>>>>> 0e3f4960
     "from llama_index.storage.docstore import SimpleDocumentStore\n",
     "from llama_index.response.notebook_utils import display_response"
    ]
@@ -91,19 +87,11 @@
     ").load_data()\n",
     "\n",
     "# define service context (wrapper container around current classes)\n",
-<<<<<<< HEAD
-    "node_parser = SentenceSplitter(chunk_size=512)\n",
-    "service_context = ServiceContext.from_defaults(node_parser=node_parser)\n",
-    "\n",
-    "# use node parser to parse into nodes\n",
-    "nodes = node_parser.get_nodes_from_documents(documents)\n",
-=======
     "text_splitter = SentenceSplitter(chunk_size=512)\n",
     "service_context = ServiceContext.from_defaults(text_splitter=text_splitter)\n",
     "\n",
     "# use node parser to parse into nodes\n",
     "nodes = text_splitter.get_nodes_from_documents(documents)\n",
->>>>>>> 0e3f4960
     "\n",
     "# add to docstore\n",
     "docstore = SimpleDocumentStore()\n",
