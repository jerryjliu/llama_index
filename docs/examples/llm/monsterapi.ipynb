--- conflicted
+++ resolved
@@ -3,18 +3,13 @@
   {
    "cell_type": "markdown",
    "metadata": {},
-<<<<<<< HEAD
    "source": [
     "<a href=\"https://colab.research.google.com/github/jerryjliu/llama_index/blob/main/docs/examples/llm/monsterapi.ipynb\" target=\"_parent\"><img src=\"https://colab.research.google.com/assets/colab-badge.svg\" alt=\"Open In Colab\"/></a>"
    ]
   },
   {
    "cell_type": "markdown",
-   "metadata": {
-    "id": "vtkWO7S6syax"
-   },
-=======
->>>>>>> 91649e1d
+   "metadata": {},
    "source": [
     "# Monster API LLM Integration into LLamaIndex\n",
     "\n",
