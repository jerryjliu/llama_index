--- conflicted
+++ resolved
@@ -1,14 +1,6 @@
 {
  "cells": [
   {
-   "cell_type": "markdown",
-   "id": "1df84aea",
-   "metadata": {},
-   "source": [
-    "<a href=\"https://colab.research.google.com/github/jerryjliu/llama_index/blob/main/docs/examples/customization/streaming/chat_engine_condense_question_stream_response.ipynb\" target=\"_parent\"><img src=\"https://colab.research.google.com/assets/colab-badge.svg\" alt=\"Open In Colab\"/></a>"
-   ]
-  },
-  {
    "attachments": {},
    "cell_type": "markdown",
    "id": "18e20fbc-056b-44ac-b1fc-2d34b8e99bcc",
@@ -18,25 +10,12 @@
    ]
   },
   {
-   "cell_type": "markdown",
-<<<<<<< HEAD
-   "id": "ce6a033e",
-=======
+   "attachments": {},
+   "cell_type": "markdown",
    "id": "1778820a-4c58-4b2f-8b1a-3d6f1f49995d",
->>>>>>> 91649e1d
-   "metadata": {},
-   "source": [
-    "If you're opening this Notebook on colab, you will probably need to install LlamaIndex 🦙."
-   ]
-  },
-  {
-   "cell_type": "code",
-   "execution_count": null,
-   "id": "d9f66f85",
-   "metadata": {},
-   "outputs": [],
-   "source": [
-    "!pip install llama-index"
+   "metadata": {},
+   "source": [
+    "Load documents, build the VectorStoreIndex"
    ]
   },
   {
@@ -75,44 +54,14 @@
    ]
   },
   {
-   "cell_type": "markdown",
-   "id": "e02f7461",
-   "metadata": {},
-   "source": [
-    "#### Download Data"
-   ]
-  },
-  {
-   "cell_type": "code",
-   "execution_count": null,
-   "id": "4b62bef4",
+   "cell_type": "code",
+   "execution_count": null,
+   "id": "c4a6b55f",
    "metadata": {},
    "outputs": [],
    "source": [
-    "!mkdir -p 'data/paul_graham/'\n",
-    "!wget 'https://raw.githubusercontent.com/run-llama/llama_index/main/docs/examples/data/paul_graham/paul_graham_essay.txt' -O 'data/paul_graham/paul_graham_essay.txt'"
-   ]
-  },
-  {
-   "attachments": {},
-   "cell_type": "markdown",
-   "id": "1778820a-4c58-4b2f-8b1a-3d6f1f49995d",
-   "metadata": {
-    "tags": []
-   },
-   "source": [
-    "Load documents, build the VectorStoreIndex"
-   ]
-  },
-  {
-   "cell_type": "code",
-   "execution_count": null,
-   "id": "c4a6b55f",
-   "metadata": {},
-   "outputs": [],
-   "source": [
     "# load documents\n",
-    "documents = SimpleDirectoryReader(\"./data/paul_graham\").load_data()"
+    "documents = SimpleDirectoryReader(\"../../data/paul_graham\").load_data()"
    ]
   },
   {
