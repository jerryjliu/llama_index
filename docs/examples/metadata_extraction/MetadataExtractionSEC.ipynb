{
 "cells": [
  {
   "cell_type": "markdown",
   "id": "76534cce",
   "metadata": {},
   "source": [
    "<a href=\"https://colab.research.google.com/github/jerryjliu/llama_index/blob/main/docs/examples/metadata_extraction/MetadataExtractionSEC.ipynb\" target=\"_parent\"><img src=\"https://colab.research.google.com/assets/colab-badge.svg\" alt=\"Open In Colab\"/></a>"
   ]
  },
  {
   "attachments": {},
   "cell_type": "markdown",
   "id": "b07531d9-7473-480d-bee6-c1ee4cbc207c",
   "metadata": {},
   "source": [
    "# Extracting Metadata for Better Document Indexing and Understanding\n",
    "\n",
    "In many cases, especially with long documents, a chunk of text may lack the context necessary to disambiguate the chunk from other similar chunks of text. One method of addressing this is manually labelling each chunk in our dataset or knowledge base. However, this can be labour intensive and time consuming for a large number or continually updated set of documents.\n",
    "\n",
    "To combat this, we use LLMs to extract certain contextual information relevant to the document to better help the retrieval and language models disambiguate similar-looking passages.\n",
    "\n",
    "We do this through our brand-new `Metadata Extractor` modules."
   ]
  },
  {
   "cell_type": "markdown",
   "id": "f887966e",
   "metadata": {},
   "source": [
    "If you're opening this Notebook on colab, you will probably need to install LlamaIndex 🦙."
   ]
  },
  {
   "cell_type": "code",
   "execution_count": null,
   "id": "69d1b1f2",
   "metadata": {},
   "outputs": [],
   "source": [
    "!pip install llama-index"
   ]
  },
  {
   "cell_type": "code",
   "execution_count": null,
   "id": "91c807cc-1334-4f92-8a9e-9ccd702f3578",
   "metadata": {},
   "outputs": [],
   "source": [
    "import nest_asyncio\n",
    "\n",
    "nest_asyncio.apply()\n",
    "\n",
    "import os\n",
    "import openai\n",
    "\n",
    "os.environ[\"OPENAI_API_KEY\"] = \"YOUR_API_KEY_HERE\"\n",
    "openai.api_key = os.environ[\"OPENAI_API_KEY\"]"
   ]
  },
  {
   "cell_type": "code",
   "execution_count": null,
   "id": "0adb8e4a-6728-4073-8256-8b3be4ab1e64",
   "metadata": {},
   "outputs": [],
   "source": [
    "from llama_index import ServiceContext\n",
    "from llama_index.llms import OpenAI\n",
    "from llama_index.schema import MetadataMode"
   ]
  },
  {
   "cell_type": "code",
   "execution_count": null,
   "id": "a0231dff-7443-46bf-9b9d-759198d3408e",
   "metadata": {},
   "outputs": [],
   "source": [
    "llm = OpenAI(temperature=0.1, model=\"gpt-3.5-turbo\", max_tokens=512)"
   ]
  },
  {
   "attachments": {},
   "cell_type": "markdown",
   "id": "2db2cf90-f295-4a3d-a47c-4b2b1dd2d7c5",
   "metadata": {},
   "source": [
    "We create a node parser that extracts the document title and hypothetical question embeddings relevant to the document chunk.\n",
    "\n",
    "We also show how to instantiate the `SummaryExtractor` and `KeywordExtractor`, as well as how to create your own custom extractor \n",
    "based on the `BaseExtractor` base class"
   ]
  },
  {
   "cell_type": "code",
   "execution_count": null,
   "id": "3bda151d-6fb8-427e-82fc-0f3bb469d705",
   "metadata": {},
   "outputs": [],
   "source": [
    "from llama_index.extractors import (\n",
    "    SummaryExtractor,\n",
    "    QuestionsAnsweredExtractor,\n",
    "    TitleExtractor,\n",
    "    KeywordExtractor,\n",
    "    EntityExtractor,\n",
    "    BaseExtractor,\n",
    ")\n",
    "from llama_index.node_parser import TokenTextSplitter\n",
    "\n",
    "node_parser = TokenTextSplitter(\n",
    "    separator=\" \", chunk_size=512, chunk_overlap=128\n",
    ")\n",
    "\n",
    "\n",
    "class CustomExtractor(BaseExtractor):\n",
    "    def extract(self, nodes):\n",
    "        metadata_list = [\n",
    "            {\n",
    "                \"custom\": (\n",
    "                    node.metadata[\"document_title\"]\n",
    "                    + \"\\n\"\n",
    "                    + node.metadata[\"excerpt_keywords\"]\n",
    "                )\n",
    "            }\n",
    "            for node in nodes\n",
    "        ]\n",
    "        return metadata_list\n",
    "\n",
    "\n",
    "extractors = [\n",
    "    TitleExtractor(nodes=5, llm=llm),\n",
    "    QuestionsAnsweredExtractor(questions=3, llm=llm),\n",
    "    # EntityExtractor(prediction_threshold=0.5),\n",
    "    # SummaryExtractor(summaries=[\"prev\", \"self\"], llm=llm),\n",
    "    # KeywordExtractor(keywords=10, llm=llm),\n",
    "    # CustomExtractor()\n",
    "]\n",
    "\n",
<<<<<<< HEAD
    "transformations = [node_parser] + extractors"
=======
    "transformations = [text_splitter] + extractors"
>>>>>>> 0e3f4960
   ]
  },
  {
   "cell_type": "code",
   "execution_count": null,
   "id": "c72c45a9-dcad-4925-b2f7-d25fe5d80c2d",
   "metadata": {},
   "outputs": [],
   "source": [
    "from llama_index import SimpleDirectoryReader"
   ]
  },
  {
   "attachments": {},
   "cell_type": "markdown",
   "id": "e4e54937-e9e7-48ed-8600-72cd2f3c529b",
   "metadata": {},
   "source": [
    "We first load the 10k annual SEC report for Uber and Lyft for the years 2019 and 2020 respectively."
   ]
  },
  {
   "cell_type": "code",
   "execution_count": null,
   "id": "a2e5ef50-82ef-4936-bbc2-c022f67007a0",
   "metadata": {},
   "outputs": [],
   "source": [
    "!mkdir -p data\n",
    "!wget -O \"data/10k-132.pdf\" \"https://www.dropbox.com/scl/fi/6dlqdk6e2k1mjhi8dee5j/uber.pdf?rlkey=2jyoe49bg2vwdlz30l76czq6g&dl=1\"\n",
    "!wget -O \"data/10k-vFinal.pdf\" \"https://www.dropbox.com/scl/fi/qn7g3vrk5mqb18ko4e5in/lyft.pdf?rlkey=j6jxtjwo8zbstdo4wz3ns8zoj&dl=1\""
   ]
  },
  {
   "cell_type": "code",
   "execution_count": null,
   "id": "38a46bf6-9539-4ac2-ad97-eb909992b94d",
   "metadata": {},
   "outputs": [],
   "source": [
    "# Note the uninformative document file name, which may be a common scenario in a production setting\n",
    "uber_docs = SimpleDirectoryReader(input_files=[\"data/10k-132.pdf\"]).load_data()\n",
    "uber_front_pages = uber_docs[0:3]\n",
    "uber_content = uber_docs[63:69]\n",
    "uber_docs = uber_front_pages + uber_content"
   ]
  },
  {
   "cell_type": "code",
   "execution_count": null,
   "id": "269f8ecc-489d-435f-9d81-a9c64fd4d400",
   "metadata": {},
   "outputs": [],
   "source": [
<<<<<<< HEAD
    "from llama_index.ingestion import run_transformations\n",
    "\n",
    "uber_nodes = run_transformations(uber_docs, transformations)"
=======
    "from llama_index.ingestion import IngestionPipeline\n",
    "\n",
    "pipeline = IngestionPipeline(transformations=transformations)\n",
    "\n",
    "uber_nodes = pipeline.run(documents=uber_docs)"
>>>>>>> 0e3f4960
   ]
  },
  {
   "cell_type": "code",
   "execution_count": null,
   "id": "8da4d824-d518-4d37-8322-a35adac05157",
   "metadata": {},
   "outputs": [
    {
     "data": {
      "text/plain": [
       "{'page_label': '2',\n",
       " 'file_name': '10k-132.pdf',\n",
       " 'document_title': 'Exploring the Diverse Landscape of 2019: A Comprehensive Annual Report on Uber Technologies, Inc.',\n",
       " 'questions_this_excerpt_can_answer': '1. How many countries does Uber operate in?\\n2. What is the total gross bookings of Uber in 2019?\\n3. How many trips did Uber facilitate in 2019?'}"
      ]
     },
     "execution_count": null,
     "metadata": {},
     "output_type": "execute_result"
    }
   ],
   "source": [
    "uber_nodes[1].metadata"
   ]
  },
  {
   "cell_type": "code",
   "execution_count": null,
   "id": "93e70bfb-6c02-401b-be91-3827f358b22c",
   "metadata": {},
   "outputs": [],
   "source": [
    "# Note the uninformative document file name, which may be a common scenario in a production setting\n",
    "lyft_docs = SimpleDirectoryReader(\n",
    "    input_files=[\"data/10k-vFinal.pdf\"]\n",
    ").load_data()\n",
    "lyft_front_pages = lyft_docs[0:3]\n",
    "lyft_content = lyft_docs[68:73]\n",
    "lyft_docs = lyft_front_pages + lyft_content"
   ]
  },
  {
   "cell_type": "code",
   "execution_count": null,
   "id": "e3720b40-c50c-4185-aaf4-289ff8ab057e",
   "metadata": {},
   "outputs": [],
   "source": [
<<<<<<< HEAD
    "from llama_index.ingestion import run_transformations\n",
    "\n",
    "lyft_nodes = run_transformations(lyft_docs, transformations)"
=======
    "from llama_index.ingestion import IngestionPipeline\n",
    "\n",
    "pipeline = IngestionPipeline(transformations=transformations)\n",
    "\n",
    "lyft_nodes = pipeline.run(documents=lyft_docs)"
>>>>>>> 0e3f4960
   ]
  },
  {
   "cell_type": "code",
   "execution_count": null,
   "id": "98740f96-afdd-45ff-bcc0-2c50965a7349",
   "metadata": {},
   "outputs": [
    {
     "data": {
      "text/plain": [
       "{'page_label': '2',\n",
       " 'file_name': '10k-vFinal.pdf',\n",
       " 'document_title': 'Lyft, Inc. Annual Report on Form 10-K for the Fiscal Year Ended December 31, 2020',\n",
       " 'questions_this_excerpt_can_answer': \"1. Has Lyft, Inc. filed a report on and attestation to its management's assessment of the effectiveness of its internal control over financial reporting under Section 404(b) of the Sarbanes-Oxley Act?\\n2. Is Lyft, Inc. considered a shell company according to Rule 12b-2 of the Exchange Act?\\n3. What was the aggregate market value of Lyft, Inc.'s common stock held by non-affiliates on June 30, 2020?\"}"
      ]
     },
     "execution_count": null,
     "metadata": {},
     "output_type": "execute_result"
    }
   ],
   "source": [
    "lyft_nodes[2].metadata"
   ]
  },
  {
   "attachments": {},
   "cell_type": "markdown",
   "id": "ddd5805f-c459-40ae-a21c-5fa0de750a60",
   "metadata": {},
   "source": [
    "Since we are asking fairly sophisticated questions, we utilize a subquestion query engine for all QnA pipelines below, and prompt it to pay more attention to the relevance of the retrieved sources. "
   ]
  },
  {
   "cell_type": "code",
   "execution_count": null,
   "id": "302bb085-86cc-4b76-a452-67bc826b292d",
   "metadata": {},
   "outputs": [],
   "source": [
    "from llama_index.question_gen.llm_generators import LLMQuestionGenerator\n",
    "from llama_index.question_gen.prompts import DEFAULT_SUB_QUESTION_PROMPT_TMPL\n",
    "\n",
    "service_context = ServiceContext.from_defaults(\n",
    "    llm=llm, text_splitter=text_splitter\n",
    ")\n",
    "question_gen = LLMQuestionGenerator.from_defaults(\n",
    "    service_context=service_context,\n",
    "    prompt_template_str=\"\"\"\n",
    "        Follow the example, but instead of giving a question, always prefix the question \n",
    "        with: 'By first identifying and quoting the most relevant sources, '. \n",
    "        \"\"\"\n",
    "    + DEFAULT_SUB_QUESTION_PROMPT_TMPL,\n",
    ")"
   ]
  },
  {
   "attachments": {},
   "cell_type": "markdown",
   "id": "12cd959f-80ac-4d10-9246-d27cc6c1096a",
   "metadata": {},
   "source": [
    "## Querying an Index With No Extra Metadata"
   ]
  },
  {
   "cell_type": "code",
   "execution_count": null,
   "id": "37dd8992-3716-44da-9309-154fb5946e98",
   "metadata": {},
   "outputs": [
    {
     "name": "stdout",
     "output_type": "stream",
     "text": [
      "LLM sees:\n",
      " [Excerpt from document]\n",
      "page_label: 65\n",
      "file_name: 10k-132.pdf\n",
      "Excerpt:\n",
      "-----\n",
      "See the section titled “Reconciliations of Non-GAAP Financial Measures” for our definition and a \n",
      "reconciliation of net income (loss) attributable to  Uber Technologies, Inc. to Adjusted EBITDA. \n",
      "            \n",
      "  Year Ended December 31,   2017 to 2018   2018 to 2019   \n",
      "(In millions, exce pt percenta ges)  2017   2018   2019   % Chan ge  % Chan ge  \n",
      "Adjusted EBITDA ................................  $ (2,642) $ (1,847) $ (2,725)  30%  (48)%\n",
      "-----\n"
     ]
    }
   ],
   "source": [
    "from copy import deepcopy\n",
    "\n",
    "nodes_no_metadata = deepcopy(uber_nodes) + deepcopy(lyft_nodes)\n",
    "for node in nodes_no_metadata:\n",
    "    node.metadata = {\n",
    "        k: node.metadata[k]\n",
    "        for k in node.metadata\n",
    "        if k in [\"page_label\", \"file_name\"]\n",
    "    }\n",
    "print(\n",
    "    \"LLM sees:\\n\",\n",
    "    (nodes_no_metadata)[9].get_content(metadata_mode=MetadataMode.LLM),\n",
    ")"
   ]
  },
  {
   "cell_type": "code",
   "execution_count": null,
   "id": "b8ff619d-67ed-4263-bfc7-2a7a1b7320e7",
   "metadata": {},
   "outputs": [],
   "source": [
    "from llama_index import VectorStoreIndex\n",
    "from llama_index.query_engine import SubQuestionQueryEngine\n",
    "from llama_index.tools import QueryEngineTool, ToolMetadata"
   ]
  },
  {
   "cell_type": "code",
   "execution_count": null,
   "id": "028a65d7-8065-4798-acec-1c3486633e14",
   "metadata": {},
   "outputs": [],
   "source": [
    "index_no_metadata = VectorStoreIndex(\n",
    "    nodes=nodes_no_metadata,\n",
    "    service_context=ServiceContext.from_defaults(llm=OpenAI(model=\"gpt-4\")),\n",
    ")\n",
    "engine_no_metadata = index_no_metadata.as_query_engine(\n",
    "    similarity_top_k=10,\n",
    ")"
   ]
  },
  {
   "cell_type": "code",
   "execution_count": null,
   "id": "73ea9e05-ff5a-49b6-8e52-139d156cde47",
   "metadata": {},
   "outputs": [],
   "source": [
    "final_engine_no_metadata = SubQuestionQueryEngine.from_defaults(\n",
    "    query_engine_tools=[\n",
    "        QueryEngineTool(\n",
    "            query_engine=engine_no_metadata,\n",
    "            metadata=ToolMetadata(\n",
    "                name=\"sec_filing_documents\",\n",
    "                description=\"financial information on companies\",\n",
    "            ),\n",
    "        )\n",
    "    ],\n",
    "    question_gen=question_gen,\n",
    "    use_async=True,\n",
    ")"
   ]
  },
  {
   "cell_type": "code",
   "execution_count": null,
   "id": "fd5a3e51-e252-4e24-bc2b-fbc32ce078dd",
   "metadata": {},
   "outputs": [
    {
     "name": "stdout",
     "output_type": "stream",
     "text": [
      "Generated 4 sub questions.\n",
      "\u001b[36;1m\u001b[1;3m[sec_filing_documents] Q: What was the cost due to research and development for Uber in 2019\n",
      "\u001b[0m\u001b[33;1m\u001b[1;3m[sec_filing_documents] Q: What was the cost due to sales and marketing for Uber in 2019\n",
      "\u001b[0m\u001b[38;5;200m\u001b[1;3m[sec_filing_documents] Q: What was the cost due to research and development for Lyft in 2019\n",
      "\u001b[0m\u001b[32;1m\u001b[1;3m[sec_filing_documents] Q: What was the cost due to sales and marketing for Lyft in 2019\n",
      "\u001b[0m\u001b[33;1m\u001b[1;3m[sec_filing_documents] A: The cost due to sales and marketing for Uber in 2019 was $814,122 in thousands.\n",
      "\u001b[0m\u001b[36;1m\u001b[1;3m[sec_filing_documents] A: The cost due to research and development for Uber in 2019 was $1,505,640 in thousands.\n",
      "\u001b[0m\u001b[38;5;200m\u001b[1;3m[sec_filing_documents] A: The cost of research and development for Lyft in 2019 was $1,505,640 in thousands.\n",
      "\u001b[0m\u001b[32;1m\u001b[1;3m[sec_filing_documents] A: The cost due to sales and marketing for Lyft in 2019 was $814,122 in thousands.\n",
      "\u001b[0m{\n",
      "  \"Uber\": {\n",
      "    \"Research and Development\": 1505.64,\n",
      "    \"Sales and Marketing\": 814.122\n",
      "  },\n",
      "  \"Lyft\": {\n",
      "    \"Research and Development\": 1505.64,\n",
      "    \"Sales and Marketing\": 814.122\n",
      "  }\n",
      "}\n"
     ]
    }
   ],
   "source": [
    "response_no_metadata = final_engine_no_metadata.query(\n",
    "    \"\"\"\n",
    "    What was the cost due to research and development v.s. sales and marketing for uber and lyft in 2019 in millions of USD?\n",
    "    Give your answer as a JSON.\n",
    "    \"\"\"\n",
    ")\n",
    "print(response_no_metadata.response)\n",
    "# Correct answer:\n",
    "# {\"Uber\": {\"Research and Development\": 4836, \"Sales and Marketing\": 4626},\n",
    "#  \"Lyft\": {\"Research and Development\": 1505.6, \"Sales and Marketing\": 814 }}"
   ]
  },
  {
   "attachments": {},
   "cell_type": "markdown",
   "id": "e9dafdad-c18c-4e0f-8a35-b691ca73e1f2",
   "metadata": {},
   "source": [
    "**RESULT**: As we can see, the QnA agent does not seem to know where to look for the right documents. As a result it gets the Lyft and Uber data completely mixed up."
   ]
  },
  {
   "attachments": {},
   "cell_type": "markdown",
   "id": "9878905f-c47d-46b2-9ad9-063538e717e1",
   "metadata": {},
   "source": [
    "## Querying an Index With Extracted Metadata"
   ]
  },
  {
   "cell_type": "code",
   "execution_count": null,
   "id": "97f00a18-e9e6-47db-bef5-cbf5bb5016be",
   "metadata": {},
   "outputs": [
    {
     "name": "stdout",
     "output_type": "stream",
     "text": [
      "LLM sees:\n",
      " [Excerpt from document]\n",
      "page_label: 65\n",
      "file_name: 10k-132.pdf\n",
      "document_title: Exploring the Diverse Landscape of 2019: A Comprehensive Annual Report on Uber Technologies, Inc.\n",
      "Excerpt:\n",
      "-----\n",
      "See the section titled “Reconciliations of Non-GAAP Financial Measures” for our definition and a \n",
      "reconciliation of net income (loss) attributable to  Uber Technologies, Inc. to Adjusted EBITDA. \n",
      "            \n",
      "  Year Ended December 31,   2017 to 2018   2018 to 2019   \n",
      "(In millions, exce pt percenta ges)  2017   2018   2019   % Chan ge  % Chan ge  \n",
      "Adjusted EBITDA ................................  $ (2,642) $ (1,847) $ (2,725)  30%  (48)%\n",
      "-----\n"
     ]
    }
   ],
   "source": [
    "print(\n",
    "    \"LLM sees:\\n\",\n",
    "    (uber_nodes + lyft_nodes)[9].get_content(metadata_mode=MetadataMode.LLM),\n",
    ")"
   ]
  },
  {
   "cell_type": "code",
   "execution_count": null,
   "id": "c7d255de-3034-4035-93bc-45d535ce1700",
   "metadata": {},
   "outputs": [],
   "source": [
    "index = VectorStoreIndex(\n",
    "    nodes=uber_nodes + lyft_nodes,\n",
    "    service_context=ServiceContext.from_defaults(llm=OpenAI(model=\"gpt-4\")),\n",
    ")\n",
    "engine = index.as_query_engine(\n",
    "    similarity_top_k=10,\n",
    ")"
   ]
  },
  {
   "cell_type": "code",
   "execution_count": null,
   "id": "bbe42516-a2ca-4986-9012-cb15682323f5",
   "metadata": {},
   "outputs": [],
   "source": [
    "final_engine = SubQuestionQueryEngine.from_defaults(\n",
    "    query_engine_tools=[\n",
    "        QueryEngineTool(\n",
    "            query_engine=engine,\n",
    "            metadata=ToolMetadata(\n",
    "                name=\"sec_filing_documents\",\n",
    "                description=\"financial information on companies.\",\n",
    "            ),\n",
    "        )\n",
    "    ],\n",
    "    question_gen=question_gen,\n",
    "    use_async=True,\n",
    ")"
   ]
  },
  {
   "cell_type": "code",
   "execution_count": null,
   "id": "f48ac2d9-58e9-4b98-9bad-b8ce1eea7934",
   "metadata": {},
   "outputs": [
    {
     "name": "stdout",
     "output_type": "stream",
     "text": [
      "Generated 4 sub questions.\n",
      "\u001b[36;1m\u001b[1;3m[sec_filing_documents] Q: What was the cost due to research and development for Uber in 2019\n",
      "\u001b[0m\u001b[33;1m\u001b[1;3m[sec_filing_documents] Q: What was the cost due to sales and marketing for Uber in 2019\n",
      "\u001b[0m\u001b[38;5;200m\u001b[1;3m[sec_filing_documents] Q: What was the cost due to research and development for Lyft in 2019\n",
      "\u001b[0m\u001b[32;1m\u001b[1;3m[sec_filing_documents] Q: What was the cost due to sales and marketing for Lyft in 2019\n",
      "\u001b[0m\u001b[33;1m\u001b[1;3m[sec_filing_documents] A: The cost due to sales and marketing for Uber in 2019 was $4,626 million.\n",
      "\u001b[0m\u001b[36;1m\u001b[1;3m[sec_filing_documents] A: The cost due to research and development for Uber in 2019 was $4,836 million.\n",
      "\u001b[0m\u001b[32;1m\u001b[1;3m[sec_filing_documents] A: The cost due to sales and marketing for Lyft in 2019 was $814,122 in thousands.\n",
      "\u001b[0m\u001b[38;5;200m\u001b[1;3m[sec_filing_documents] A: The cost of research and development for Lyft in 2019 was $1,505,640 in thousands.\n",
      "\u001b[0m{\n",
      "  \"Uber\": {\n",
      "    \"Research and Development\": 4836,\n",
      "    \"Sales and Marketing\": 4626\n",
      "  },\n",
      "  \"Lyft\": {\n",
      "    \"Research and Development\": 1505.64,\n",
      "    \"Sales and Marketing\": 814.122\n",
      "  }\n",
      "}\n"
     ]
    }
   ],
   "source": [
    "response = final_engine.query(\n",
    "    \"\"\"\n",
    "    What was the cost due to research and development v.s. sales and marketing for uber and lyft in 2019 in millions of USD?\n",
    "    Give your answer as a JSON.\n",
    "    \"\"\"\n",
    ")\n",
    "print(response.response)\n",
    "# Correct answer:\n",
    "# {\"Uber\": {\"Research and Development\": 4836, \"Sales and Marketing\": 4626},\n",
    "#  \"Lyft\": {\"Research and Development\": 1505.6, \"Sales and Marketing\": 814 }}"
   ]
  },
  {
   "attachments": {},
   "cell_type": "markdown",
   "id": "8bee6d91-84f4-4bde-89dc-d010f9aebc3e",
   "metadata": {},
   "source": [
    "**RESULT**: As we can see, the LLM answers the questions correctly."
   ]
  },
  {
   "attachments": {},
   "cell_type": "markdown",
   "id": "14826bae-4032-4886-87a8-50f9f28d7ace",
   "metadata": {},
   "source": [
    "### Challenges Identified in the Problem Domain\n",
    "\n",
    "In this example, we observed that the search quality as provided by vector embeddings was rather poor. This was likely due to highly dense financial documents that were likely not representative of the training set for the model.\n",
    "\n",
    "In order to improve the search quality, other methods of neural search that employ more keyword-based approaches may help, such as ColBERTv2/PLAID. In particular, this would help in matching on particular keywords to identify high-relevance chunks.\n",
    "\n",
    "Other valid steps may include utilizing models that are fine-tuned on financial datasets such as Bloomberg GPT.\n",
    "\n",
    "Finally, we can help to further enrich the metadata by providing more contextual information regarding the surrounding context that the chunk is located in.\n",
    "\n",
    "### Improvements to this Example\n",
    "Generally, this example can be improved further with more rigorous evaluation of both the metadata extraction accuracy, and the accuracy and recall of the QnA pipeline. Further, incorporating a larger set of documents as well as the full length documents, which may provide more confounding passages that are difficult to disambiguate, could further stresss test the system we have built and suggest further improvements. "
   ]
  }
 ],
 "metadata": {
  "kernelspec": {
   "display_name": "llama-index",
   "language": "python",
   "name": "python3"
  },
  "language_info": {
   "codemirror_mode": {
    "name": "ipython",
    "version": 3
   },
   "file_extension": ".py",
   "mimetype": "text/x-python",
   "name": "python",
   "nbconvert_exporter": "python",
   "pygments_lexer": "ipython3"
  }
 },
 "nbformat": 4,
 "nbformat_minor": 5
}<|MERGE_RESOLUTION|>--- conflicted
+++ resolved
@@ -139,11 +139,7 @@
     "    # CustomExtractor()\n",
     "]\n",
     "\n",
-<<<<<<< HEAD
-    "transformations = [node_parser] + extractors"
-=======
     "transformations = [text_splitter] + extractors"
->>>>>>> 0e3f4960
    ]
   },
   {
@@ -198,17 +194,11 @@
    "metadata": {},
    "outputs": [],
    "source": [
-<<<<<<< HEAD
-    "from llama_index.ingestion import run_transformations\n",
-    "\n",
-    "uber_nodes = run_transformations(uber_docs, transformations)"
-=======
     "from llama_index.ingestion import IngestionPipeline\n",
     "\n",
     "pipeline = IngestionPipeline(transformations=transformations)\n",
     "\n",
     "uber_nodes = pipeline.run(documents=uber_docs)"
->>>>>>> 0e3f4960
    ]
   },
   {
@@ -258,17 +248,11 @@
    "metadata": {},
    "outputs": [],
    "source": [
-<<<<<<< HEAD
-    "from llama_index.ingestion import run_transformations\n",
-    "\n",
-    "lyft_nodes = run_transformations(lyft_docs, transformations)"
-=======
     "from llama_index.ingestion import IngestionPipeline\n",
     "\n",
     "pipeline = IngestionPipeline(transformations=transformations)\n",
     "\n",
     "lyft_nodes = pipeline.run(documents=lyft_docs)"
->>>>>>> 0e3f4960
    ]
   },
   {
