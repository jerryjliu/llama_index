--- conflicted
+++ resolved
@@ -2,17 +2,6 @@
  "cells": [
   {
    "cell_type": "markdown",
-<<<<<<< HEAD
-   "id": "a9c796c0",
-   "metadata": {},
-   "source": [
-    "<a href=\"https://colab.research.google.com/github/jerryjliu/llama_index/blob/main/docs/examples/retrievers/ensemble_retrieval.ipynb\" target=\"_parent\"><img src=\"https://colab.research.google.com/assets/colab-badge.svg\" alt=\"Open In Colab\"/></a>"
-   ]
-  },
-  {
-   "cell_type": "markdown",
-=======
->>>>>>> b401fd75
    "id": "5bf1de44-4047-46cf-a04c-dbf910d9e179",
    "metadata": {},
    "source": [
@@ -26,23 +15,12 @@
     "- Better (albeit more costly) retrieved results by pooling results from multiple strategies, assuming the reranker is good\n",
     "- A way to benchmark different retrieval strategies against each other (w.r.t reranker)\n",
     "\n",
-<<<<<<< HEAD
-    "This guide showcases this over the Great Gatsby. We do ensemble retrieval over different chunk sizes and also different indices.\n",
-=======
     "This guide showcases this over the Llama 2 paper. We do ensemble retrieval over different chunk sizes and also different indices.\n",
->>>>>>> b401fd75
     "\n",
     "**NOTE**: A closely related guide is our [Ensemble Retrievers Guide](https://gpt-index.readthedocs.io/en/stable/examples/retrievers/ensemble_retrieval.html) - make sure to check it out! "
    ]
   },
   {
-<<<<<<< HEAD
-   "cell_type": "markdown",
-   "id": "6e73fead-ec2c-4346-bd08-e183c13c7e29",
-   "metadata": {},
-   "source": [
-    "## Setup"
-=======
    "cell_type": "code",
    "execution_count": 1,
    "id": "aa2b0a5a-6449-4485-8217-b252fa47720e",
@@ -51,43 +29,21 @@
    "source": [
     "%load_ext autoreload\n",
     "%autoreload 2"
->>>>>>> b401fd75
-   ]
-  },
-  {
-   "cell_type": "markdown",
-<<<<<<< HEAD
-   "id": "d6525dd5",
-   "metadata": {},
-   "source": [
-    "If you're opening this Notebook on colab, you will probably need to install LlamaIndex 🦙."
-   ]
-  },
-  {
-   "cell_type": "code",
-   "execution_count": null,
-   "id": "85c29b24",
-   "metadata": {},
-   "outputs": [],
-   "source": [
-    "!pip install llama-index"
-=======
+   ]
+  },
+  {
+   "cell_type": "markdown",
    "id": "6e73fead-ec2c-4346-bd08-e183c13c7e29",
    "metadata": {},
    "source": [
     "## Setup\n",
     "\n",
     "Here we define the necessary imports."
->>>>>>> b401fd75
-   ]
-  },
-  {
-   "cell_type": "code",
-<<<<<<< HEAD
-   "execution_count": 18,
-=======
+   ]
+  },
+  {
+   "cell_type": "code",
    "execution_count": 1,
->>>>>>> b401fd75
    "id": "a2d59778-4cda-47b5-8cd0-b80fee91d1e4",
    "metadata": {
     "tags": []
@@ -134,10 +90,6 @@
     "    SimpleDirectoryReader,\n",
     "    ServiceContext,\n",
     "    StorageContext,\n",
-<<<<<<< HEAD
-    "    SimpleKeywordTableIndex,\n",
-=======
->>>>>>> b401fd75
     ")\n",
     "from llama_index.response.notebook_utils import display_response\n",
     "from llama_index.llms import OpenAI"
@@ -145,41 +97,16 @@
   },
   {
    "cell_type": "markdown",
-<<<<<<< HEAD
-   "id": "947bde9d",
-   "metadata": {},
-   "source": [
-    "## Download Data"
-=======
    "id": "787174ed-10ce-47d7-82fd-9ca7f891eea7",
    "metadata": {},
    "source": [
     "## Load Data\n",
     "\n",
     "In this section we first load in the Llama 2 paper as a single document. We then chunk it multiple times, according to different chunk sizes. We build a separate vector index corresponding to each chunk size."
->>>>>>> b401fd75
-   ]
-  },
-  {
-   "cell_type": "code",
-<<<<<<< HEAD
-   "execution_count": null,
-   "id": "dff89584",
-   "metadata": {},
-   "outputs": [],
-   "source": [
-    "!wget 'https://github.com/jerryjliu/llama_index/blob/main/examples/gatsby/gatsby_full.txt' 'gatsby_full.txt'"
-   ]
-  },
-  {
-   "cell_type": "markdown",
-   "id": "787174ed-10ce-47d7-82fd-9ca7f891eea7",
-   "metadata": {},
-   "source": [
-    "## Load Data\n",
-    "\n",
-    "We first show how to convert a Document into a set of Nodes, and insert into a DocumentStore."
-=======
+   ]
+  },
+  {
+   "cell_type": "code",
    "execution_count": 5,
    "id": "73a003b8-1d4a-4faf-9402-46d5977bb28d",
    "metadata": {},
@@ -216,23 +143,10 @@
     "from pathlib import Path\n",
     "from llama_index import Document\n",
     "from llama_hub.file.pymu_pdf.base import PyMuPDFReader"
->>>>>>> b401fd75
-   ]
-  },
-  {
-   "cell_type": "code",
-<<<<<<< HEAD
-   "execution_count": 3,
-   "id": "dd62366b-8a24-40a7-8c47-5859851149fe",
-   "metadata": {
-    "tags": []
-   },
-   "outputs": [],
-   "source": [
-    "# try loading great gatsby\n",
-    "\n",
-    "documents = SimpleDirectoryReader(input_files=[\"./gatsby_full.txt\"]).load_data()"
-=======
+   ]
+  },
+  {
+   "cell_type": "code",
    "execution_count": 4,
    "id": "1ed22d71-2dfb-4c77-9511-57166a3de6d0",
    "metadata": {},
@@ -250,16 +164,11 @@
    "metadata": {},
    "source": [
     "Here we try out different chunk sizes: 128, 256, 512, and 1024."
->>>>>>> b401fd75
-   ]
-  },
-  {
-   "cell_type": "code",
-<<<<<<< HEAD
-   "execution_count": 4,
-=======
+   ]
+  },
+  {
+   "cell_type": "code",
    "execution_count": 5,
->>>>>>> b401fd75
    "id": "7081194a-ede7-478e-bff2-23e89e23ef16",
    "metadata": {
     "tags": []
@@ -288,11 +197,7 @@
     "    print(f\"Chunk Size: {chunk_size}\")\n",
     "    service_context = ServiceContext.from_defaults(chunk_size=chunk_size, llm=llm)\n",
     "    service_contexts.append(service_context)\n",
-<<<<<<< HEAD
-    "    nodes = service_context.node_parser.get_nodes_from_documents(documents)\n",
-=======
     "    nodes = service_context.node_parser.get_nodes_from_documents(docs)\n",
->>>>>>> b401fd75
     "\n",
     "    # add chunk size to nodes to track later\n",
     "    for node in nodes:\n",
@@ -311,10 +216,6 @@
    ]
   },
   {
-<<<<<<< HEAD
-   "cell_type": "code",
-   "execution_count": 5,
-=======
    "cell_type": "markdown",
    "id": "50b9ac92-0ab2-4306-88ca-48f7e06ee763",
    "metadata": {},
@@ -333,7 +234,6 @@
   {
    "cell_type": "code",
    "execution_count": 6,
->>>>>>> b401fd75
    "id": "fbca69b4-d8d5-4dcb-af33-f9ed4a91ec05",
    "metadata": {
     "tags": []
@@ -343,16 +243,6 @@
     "# try ensemble retrieval\n",
     "\n",
     "from llama_index.tools import RetrieverTool\n",
-<<<<<<< HEAD
-    "\n",
-    "retriever_tools = []\n",
-    "for chunk_size, vector_index in zip(chunk_sizes, vector_indices):\n",
-    "    retriever_tool = RetrieverTool.from_defaults(\n",
-    "        retriever=vector_index.as_retriever(),\n",
-    "        description=f\"Retrieves relevant context from the Great Gatsby (chunk size {chunk_size})\",\n",
-    "    )\n",
-    "    retriever_tools.append(retriever_tool)"
-=======
     "from llama_index.schema import IndexNode\n",
     "\n",
     "# retriever_tools = []\n",
@@ -374,16 +264,11 @@
    "metadata": {},
    "source": [
     "Define recursive retriever."
->>>>>>> b401fd75
-   ]
-  },
-  {
-   "cell_type": "code",
-<<<<<<< HEAD
-   "execution_count": 6,
-=======
+   ]
+  },
+  {
+   "cell_type": "code",
    "execution_count": 7,
->>>>>>> b401fd75
    "id": "5c9eaa6f-8f11-4380-b3c6-79092f17def3",
    "metadata": {
     "tags": []
@@ -391,20 +276,6 @@
    "outputs": [],
    "source": [
     "from llama_index.selectors.pydantic_selectors import PydanticMultiSelector\n",
-<<<<<<< HEAD
-    "from llama_index.retrievers import RouterRetriever\n",
-    "\n",
-    "\n",
-    "retriever = RouterRetriever(\n",
-    "    selector=PydanticMultiSelector.from_defaults(llm=llm, max_outputs=4),\n",
-    "    retriever_tools=retriever_tools,\n",
-    ")"
-   ]
-  },
-  {
-   "cell_type": "code",
-   "execution_count": 7,
-=======
     "\n",
     "# from llama_index.retrievers import RouterRetriever\n",
     "from llama_index.retrievers import RecursiveRetriever\n",
@@ -430,379 +301,34 @@
   {
    "cell_type": "code",
    "execution_count": 9,
->>>>>>> b401fd75
    "id": "7c72c61c-d4f7-4159-bb80-1989468ab61c",
    "metadata": {
     "tags": []
    },
-<<<<<<< HEAD
-   "outputs": [
-    {
-     "name": "stdout",
-     "output_type": "stream",
-     "text": [
-      "Selecting retriever 0: This choice retrieves a moderate amount of context from the Great Gatsby, which could provide a balanced amount of detail for describing and summarizing the interactions between Gatsby and Daisy..\n",
-      "Selecting retriever 1: This choice retrieves a larger amount of context from the Great Gatsby, which could provide more detail for describing and summarizing the interactions between Gatsby and Daisy..\n",
-      "Selecting retriever 2: This choice retrieves an even larger amount of context from the Great Gatsby, which could provide a comprehensive summary of the interactions between Gatsby and Daisy..\n",
-      "Selecting retriever 3: This choice retrieves the largest amount of context from the Great Gatsby, which could provide the most detailed and comprehensive summary of the interactions between Gatsby and Daisy..\n",
-      "message='OpenAI API response' path=https://api.openai.com/v1/embeddings processing_ms=40 request_id=d269f8a582ac9a70cdb6f587a34d5877 response_code=200\n",
-      "message='OpenAI API response' path=https://api.openai.com/v1/embeddings processing_ms=57 request_id=29679c9e6d594d1f96eb077a4049c6fa response_code=200\n",
-      "message='OpenAI API response' path=https://api.openai.com/v1/embeddings processing_ms=36 request_id=3b3139e7ed9480ff7e7791cc860b6bcd response_code=200\n",
-      "message='OpenAI API response' path=https://api.openai.com/v1/embeddings processing_ms=183 request_id=c0faed36112cb2554de278af9fd58f66 response_code=200\n"
-     ]
-    }
-   ],
-   "source": [
-    "nodes = await retriever.aretrieve(\n",
-    "    \"Describe and summarize the interactions between Gatsby and Daisy\"\n",
-=======
    "outputs": [],
    "source": [
     "nodes = await retriever.aretrieve(\n",
     "    \"Tell me about the main aspects of safety fine-tuning\"\n",
->>>>>>> b401fd75
     ")"
    ]
   },
   {
    "cell_type": "code",
-<<<<<<< HEAD
-   "execution_count": 8,
-=======
    "execution_count": null,
->>>>>>> b401fd75
    "id": "590ed8bc-83ad-4851-9ec6-bfbbdf3ff38d",
    "metadata": {
     "scrolled": true,
     "tags": []
    },
-<<<<<<< HEAD
-   "outputs": [
-    {
-     "name": "stdout",
-     "output_type": "stream",
-     "text": [
-      "128\n",
-      "the beach that morning. Finally we came to Gatsby’s own\n",
-      "apartment, a bedroom and a bath, and an Adam’s study, where we sat\n",
-      "down and drank a glass of some Chartreuse he took from a cupboard in\n",
-      "the wall.\n",
-      "\n",
-      "He hadn’t once ceased looking at Daisy, and I think he revalued\n",
-      "everything in his house according to the measure of response it drew\n",
-      "from her well-loved eyes. Sometimes too, he stared around at his\n",
-      "possessions in a dazed\n",
-      "128\n",
-      "turn out as he had\n",
-      "imagined. He had intended, probably, to take what he could and go—but\n",
-      "now he found that he had committed himself to the following of a\n",
-      "grail. He knew that Daisy was extraordinary, but he didn’t realize\n",
-      "just how extraordinary a “nice” girl could be. She vanished into her\n",
-      "rich house, into her rich, full life, leaving Gatsby—nothing. He felt\n",
-      "married to her, that was all.\n",
-      "\n",
-      "When they met again, two days later, it\n",
-      "256\n",
-      "the\n",
-      "direction. In this heat every extra gesture was an affront to the\n",
-      "common store of life.\n",
-      "\n",
-      "The room, shadowed well with awnings, was dark and cool. Daisy and\n",
-      "Jordan lay upon an enormous couch, like silver idols weighing down\n",
-      "their own white dresses against the singing breeze of the fans.\n",
-      "\n",
-      "“We can’t move,” they said together.\n",
-      "\n",
-      "Jordan’s fingers, powdered white over their tan, rested for a moment\n",
-      "in mine.\n",
-      "\n",
-      "“And Mr. Thomas Buchanan, the athlete?” I inquired.\n",
-      "\n",
-      "Simultaneously I heard his voice, gruff, muffled, husky, at the hall\n",
-      "telephone.\n",
-      "\n",
-      "Gatsby stood in the centre of the crimson carpet and gazed around with\n",
-      "fascinated eyes. Daisy watched him and laughed, her sweet, exciting\n",
-      "laugh; a tiny gust of powder rose from her bosom into the air.\n",
-      "\n",
-      "“The rumour is,” whispered Jordan, “that\n",
-      "256\n",
-      "In the meantime, In between time—”\n",
-      "\n",
-      "As I went over to say goodbye I saw that the expression of\n",
-      "bewilderment had come back into Gatsby’s face, as though a faint doubt\n",
-      "had occurred to him as to the quality of his present happiness. Almost\n",
-      "five years! There must have been moments even that afternoon when\n",
-      "Daisy tumbled short of his dreams—not through her own fault, but\n",
-      "because of the colossal vitality of his illusion. It had gone beyond\n",
-      "her, beyond everything. He had thrown himself into it with a creative\n",
-      "passion, adding to it all the time, decking it out with every bright\n",
-      "feather that drifted his way. No amount of fire or freshness can\n",
-      "challenge what a man can store up in his ghostly heart.\n",
-      "\n",
-      "As I watched him he adjusted himself a little, visibly. His hand took\n",
-      "hold of hers, and as she said something low in his ear he turned\n",
-      "toward her with a rush of emotion. I think that voice held him most,\n",
-      "with its fluctuating,\n",
-      "512\n",
-      "go downstairs,” interrupted Gatsby. He flipped a switch. The\n",
-      "grey windows disappeared as the house glowed full of light.\n",
-      "\n",
-      "In the music-room Gatsby turned on a solitary lamp beside the piano.\n",
-      "He lit Daisy’s cigarette from a trembling match, and sat down with her\n",
-      "on a couch far across the room, where there was no light save what the\n",
-      "gleaming floor bounced in from the hall.\n",
-      "\n",
-      "When Klipspringer had played “The Love Nest” he turned around on the\n",
-      "bench and searched unhappily for Gatsby in the gloom.\n",
-      "\n",
-      "“I’m all out of practice, you see. I told you I couldn’t play. I’m all\n",
-      "out of prac—”\n",
-      "\n",
-      "“Don’t talk so much, old sport,” commanded Gatsby. “Play!”\n",
-      "\n",
-      " “In the morning, In the evening, Ain’t we got fun—”\n",
-      "\n",
-      "Outside the wind was loud and there was a faint flow of thunder along\n",
-      "the Sound. All the lights were going on in West Egg now; the electric\n",
-      "trains, men-carrying, were plunging home through the rain from New\n",
-      "York. It was the hour of a profound human change, and excitement was\n",
-      "generating on the air.\n",
-      "\n",
-      " “One thing’s sure and nothing’s surer The rich get richer and the\n",
-      " poor get—children. In the meantime, In between time—”\n",
-      "\n",
-      "As I went over to say goodbye I saw that the expression of\n",
-      "bewilderment had come back into Gatsby’s face, as though a faint doubt\n",
-      "had occurred to him as to the quality of his present happiness. Almost\n",
-      "five years! There must have been moments even that afternoon when\n",
-      "Daisy tumbled short of his dreams—not through her own fault, but\n",
-      "because of the colossal vitality of his illusion. It had gone beyond\n",
-      "her, beyond everything. He had thrown himself into it with a creative\n",
-      "passion, adding to it all the time, decking it out\n",
-      "512\n",
-      "world complete\n",
-      "in itself, with its own standards and its own great figures, second to\n",
-      "nothing because it had no consciousness of being so, and now I was\n",
-      "looking at it again, through Daisy’s eyes. It is invariably saddening\n",
-      "to look through new eyes at things upon which you have expended your\n",
-      "own powers of adjustment.\n",
-      "\n",
-      "They arrived at twilight, and, as we strolled out among the sparkling\n",
-      "hundreds, Daisy’s voice was playing murmurous tricks in her throat.\n",
-      "\n",
-      "“These things excite me so,” she whispered. “If you want to kiss me\n",
-      "any time during the evening, Nick, just let me know and I’ll be glad\n",
-      "to arrange it for you. Just mention my name. Or present a green card.\n",
-      "I’m giving out green—”\n",
-      "\n",
-      "“Look around,” suggested Gatsby.\n",
-      "\n",
-      "“I’m looking around. I’m having a marvellous—”\n",
-      "\n",
-      "“You must see the faces of many people you’ve heard about.”\n",
-      "\n",
-      "Tom’s arrogant eyes roamed the crowd.\n",
-      "\n",
-      "“We don’t go around very much,” he said; “in fact, I was just thinking\n",
-      "I don’t know a soul here.”\n",
-      "\n",
-      "“Perhaps you know that lady.” Gatsby indicated a gorgeous, scarcely\n",
-      "human orchid of a woman who sat in state under a white-plum tree. Tom\n",
-      "and Daisy stared, with that peculiarly unreal feeling that accompanies\n",
-      "the recognition of a hitherto ghostly celebrity of the movies.\n",
-      "\n",
-      "“She’s lovely,” said Daisy.\n",
-      "\n",
-      "“The man bending over her is her director.”\n",
-      "\n",
-      "He took them ceremoniously from group to group:\n",
-      "\n",
-      "“Mrs. Buchanan … and Mr. Buchanan—” After an instant’s hesitation he\n",
-      "added: “the polo player.”\n",
-      "\n",
-      "“Oh no,” objected Tom quickly,\n",
-      "1024\n",
-      "The\n",
-      "grey windows disappeared as the house glowed full of light.\n",
-      "\n",
-      "In the music-room Gatsby turned on a solitary lamp beside the piano.\n",
-      "He lit Daisy’s cigarette from a trembling match, and sat down with her\n",
-      "on a couch far across the room, where there was no light save what the\n",
-      "gleaming floor bounced in from the hall.\n",
-      "\n",
-      "When Klipspringer had played “The Love Nest” he turned around on the\n",
-      "bench and searched unhappily for Gatsby in the gloom.\n",
-      "\n",
-      "“I’m all out of practice, you see. I told you I couldn’t play. I’m all\n",
-      "out of prac—”\n",
-      "\n",
-      "“Don’t talk so much, old sport,” commanded Gatsby. “Play!”\n",
-      "\n",
-      " “In the morning, In the evening, Ain’t we got fun—”\n",
-      "\n",
-      "Outside the wind was loud and there was a faint flow of thunder along\n",
-      "the Sound. All the lights were going on in West Egg now; the electric\n",
-      "trains, men-carrying, were plunging home through the rain from New\n",
-      "York. It was the hour of a profound human change, and excitement was\n",
-      "generating on the air.\n",
-      "\n",
-      " “One thing’s sure and nothing’s surer The rich get richer and the\n",
-      " poor get—children. In the meantime, In between time—”\n",
-      "\n",
-      "As I went over to say goodbye I saw that the expression of\n",
-      "bewilderment had come back into Gatsby’s face, as though a faint doubt\n",
-      "had occurred to him as to the quality of his present happiness. Almost\n",
-      "five years! There must have been moments even that afternoon when\n",
-      "Daisy tumbled short of his dreams—not through her own fault, but\n",
-      "because of the colossal vitality of his illusion. It had gone beyond\n",
-      "her, beyond everything. He had thrown himself into it with a creative\n",
-      "passion, adding to it all the time, decking it out with every bright\n",
-      "feather that drifted his way. No amount of fire or freshness can\n",
-      "challenge what a man can store up in his ghostly heart.\n",
-      "\n",
-      "As I watched him he adjusted himself a little, visibly. His hand took\n",
-      "hold of hers, and as she said something low in his ear he turned\n",
-      "toward her with a rush of emotion. I think that voice held him most,\n",
-      "with its fluctuating, feverish warmth, because it couldn’t be\n",
-      "over-dreamed—that voice was a deathless song.\n",
-      "\n",
-      "They had forgotten me, but Daisy glanced up and held out her hand;\n",
-      "Gatsby didn’t know me now at all. I looked once more at them and they\n",
-      "looked back at me, remotely, possessed by intense life. Then I went\n",
-      "out of the room and down the marble steps into the rain, leaving them\n",
-      "there together.\n",
-      "\n",
-      "\n",
-      "                                  VI\n",
-      "\n",
-      "About this time an ambitious young reporter from New York arrived one\n",
-      "morning at Gatsby’s door and asked him if he had anything to say.\n",
-      "\n",
-      "“Anything to say about what?” inquired Gatsby politely.\n",
-      "\n",
-      "“Why—any statement to give out.”\n",
-      "\n",
-      "It transpired after a confused five minutes that the man had heard\n",
-      "Gatsby’s name around his office in a connection which he either\n",
-      "wouldn’t reveal or didn’t fully understand. This was his day off and\n",
-      "with laudable initiative he had hurried out “to see.”\n",
-      "\n",
-      "It was a random shot, and yet the reporter’s instinct was right.\n",
-      "Gatsby’s notoriety, spread about by the hundreds who had accepted his\n",
-      "hospitality and so become authorities upon his past, had increased all\n",
-      "summer until he fell just short of being news. Contemporary legends\n",
-      "such as the “underground pipeline to Canada” attached themselves to\n",
-      "him, and there was one persistent story that he didn’t live in a house\n",
-      "at all, but in a boat that looked like a house and was\n",
-      "1024\n",
-      "Daisy insistently. Gatsby’s eyes\n",
-      "floated toward her. “Ah,” she cried, “you look so cool.”\n",
-      "\n",
-      "Their eyes met, and they stared together at each other, alone in\n",
-      "space. With an effort she glanced down at the table.\n",
-      "\n",
-      "“You always look so cool,” she repeated.\n",
-      "\n",
-      "She had told him that she loved him, and Tom Buchanan saw. He was\n",
-      "astounded. His mouth opened a little, and he looked at Gatsby, and\n",
-      "then back at Daisy as if he had just recognized her as someone he knew\n",
-      "a long time ago.\n",
-      "\n",
-      "“You resemble the advertisement of the man,” she went on innocently.\n",
-      "“You know the advertisement of the man—”\n",
-      "\n",
-      "“All right,” broke in Tom quickly, “I’m perfectly willing to go to\n",
-      "town. Come on—we’re all going to town.”\n",
-      "\n",
-      "He got up, his eyes still flashing between Gatsby and his wife. No one\n",
-      "moved.\n",
-      "\n",
-      "“Come on!” His temper cracked a little. “What’s the matter, anyhow?\n",
-      "If we’re going to town, let’s start.”\n",
-      "\n",
-      "His hand, trembling with his effort at self-control, bore to his lips\n",
-      "the last of his glass of ale. Daisy’s voice got us to our feet and out\n",
-      "on to the blazing gravel drive.\n",
-      "\n",
-      "“Are we just going to go?” she objected. “Like this? Aren’t we going\n",
-      "to let anyone smoke a cigarette first?”\n",
-      "\n",
-      "“Everybody smoked all through lunch.”\n",
-      "\n",
-      "“Oh, let’s have fun,” she begged him. “It’s too hot to fuss.”\n",
-      "\n",
-      "He didn’t answer.\n",
-      "\n",
-      "“Have it your own way,” she said. “Come on, Jordan.”\n",
-      "\n",
-      "They went upstairs to get ready while we three men stood there\n",
-      "shuffling the hot pebbles with our feet. A silver curve of the moon\n",
-      "hovered already in the western sky. Gatsby started to speak, changed\n",
-      "his mind, but not before Tom wheeled and faced him expectantly.\n",
-      "\n",
-      "“Have you got your stables here?” asked Gatsby with an effort.\n",
-      "\n",
-      "“About a quarter of a mile down the road.”\n",
-      "\n",
-      "“Oh.”\n",
-      "\n",
-      "A pause.\n",
-      "\n",
-      "“I don’t see the idea of going to town,” broke out Tom savagely.\n",
-      "“Women get these notions in their heads—”\n",
-      "\n",
-      "“Shall we take anything to drink?” called Daisy from an upper window.\n",
-      "\n",
-      "“I’ll get some whisky,” answered Tom. He went inside.\n",
-      "\n",
-      "Gatsby turned to me rigidly:\n",
-      "\n",
-      "“I can’t say anything in his house, old sport.”\n",
-      "\n",
-      "“She’s got an indiscreet voice,” I remarked. “It’s full of—” I\n",
-      "hesitated.\n",
-      "\n",
-      "“Her voice is full of money,” he said suddenly.\n",
-      "\n",
-      "That was it. I’d never understood before. It was full of money—that\n",
-      "was the inexhaustible charm that rose and fell in it, the jingle of\n",
-      "it, the cymbals’ song of it … High in a white palace the king’s\n",
-      "daughter, the golden girl …\n",
-      "\n",
-      "Tom came out of the house wrapping a quart bottle in a towel, followed\n",
-      "by Daisy and Jordan wearing small tight hats of metallic cloth and\n",
-      "carrying light capes over their arms.\n",
-      "\n",
-      "“Shall we all go in my car?” suggested Gatsby. He felt the hot, green\n",
-      "leather of the seat. “I ought to have left it in the shade.”\n",
-      "\n",
-      "“Is it standard shift?” demanded Tom.\n",
-      "\n",
-      "“Yes.”\n",
-      "\n",
-      "“Well, you take my coupé and let me drive your car to town.”\n",
-      "\n",
-      "The suggestion was distasteful to Gatsby.\n",
-      "\n",
-      "“I\n"
-     ]
-    }
-   ],
-   "source": [
-=======
    "outputs": [],
    "source": [
     "print(f\"Number of nodes: {len(nodes)}\")\n",
->>>>>>> b401fd75
     "for node in nodes:\n",
     "    print(node.node.metadata[\"chunk_size\"])\n",
     "    print(node.node.get_text())"
    ]
   },
   {
-<<<<<<< HEAD
-=======
    "cell_type": "markdown",
    "id": "5b7e39a9-b031-46bb-b835-e09ed7bec3ee",
    "metadata": {},
@@ -811,7 +337,6 @@
    ]
   },
   {
->>>>>>> b401fd75
    "cell_type": "code",
    "execution_count": 9,
    "id": "1f26c527-17d2-4d4e-a6ee-8ea878ef8742",
@@ -833,8 +358,6 @@
    ]
   },
   {
-<<<<<<< HEAD
-=======
    "cell_type": "markdown",
    "id": "9fcbee6b-aa93-4144-95b7-f5542c9c689e",
    "metadata": {},
@@ -843,7 +366,6 @@
    ]
   },
   {
->>>>>>> b401fd75
    "cell_type": "code",
    "execution_count": 10,
    "id": "828589ef-d062-40dc-8a4b-245190769445",
@@ -860,37 +382,14 @@
   },
   {
    "cell_type": "code",
-<<<<<<< HEAD
-   "execution_count": 11,
-=======
    "execution_count": 16,
->>>>>>> b401fd75
    "id": "53e3c341-e66d-4950-88d5-6411699d064b",
    "metadata": {
     "tags": []
    },
-<<<<<<< HEAD
-   "outputs": [
-    {
-     "name": "stdout",
-     "output_type": "stream",
-     "text": [
-      "Selecting retriever 0: This choice provides a moderate chunk size that could contain relevant interactions between Gatsby and Daisy without being too overwhelming..\n",
-      "Selecting retriever 1: This choice provides a larger chunk size that could contain more detailed interactions between Gatsby and Daisy..\n",
-      "Selecting retriever 2: This choice provides an even larger chunk size that could contain extensive interactions between Gatsby and Daisy, providing a more comprehensive summary..\n",
-      "Selecting retriever 3: This choice provides the largest chunk size that could contain the most detailed and comprehensive interactions between Gatsby and Daisy, but it might also include a lot of irrelevant information..\n"
-     ]
-    }
-   ],
-   "source": [
-    "response = query_engine.query(\n",
-    "    \"Describe and summarize the interactions between Gatsby and Daisy\"\n",
-    ")"
-=======
    "outputs": [],
    "source": [
     "response = query_engine.query(\"Tell me about the main aspects of safety fine-tuning\")"
->>>>>>> b401fd75
    ]
   },
   {
@@ -908,10 +407,6 @@
    ]
   },
   {
-<<<<<<< HEAD
-   "cell_type": "code",
-   "execution_count": 13,
-=======
    "cell_type": "markdown",
    "id": "7850424f-84fc-4ea3-bb6a-18b4bc1d6dd5",
    "metadata": {},
@@ -924,7 +419,6 @@
   {
    "cell_type": "code",
    "execution_count": 18,
->>>>>>> b401fd75
    "id": "0a7a8303-be94-45c5-8bc5-13ec8c7f1694",
    "metadata": {
     "tags": []
@@ -959,11 +453,7 @@
   },
   {
    "cell_type": "code",
-<<<<<<< HEAD
-   "execution_count": 14,
-=======
    "execution_count": 19,
->>>>>>> b401fd75
    "id": "adebbb82-764e-4b45-933e-84bf4ad64d40",
    "metadata": {
     "tags": []
@@ -1006,36 +496,21 @@
        "  <tbody>\n",
        "    <tr>\n",
        "      <th>MRR</th>\n",
-<<<<<<< HEAD
-       "      <td>0.2</td>\n",
-       "      <td>0.166667</td>\n",
-       "      <td>0.5</td>\n",
-       "      <td>1.0</td>\n",
-=======
        "      <td>0.333333</td>\n",
        "      <td>1.0</td>\n",
        "      <td>0.5</td>\n",
        "      <td>0.25</td>\n",
->>>>>>> b401fd75
        "    </tr>\n",
        "  </tbody>\n",
        "</table>\n",
        "</div>"
       ],
       "text/plain": [
-<<<<<<< HEAD
-       "     128       256   512   1024\n",
-       "MRR   0.2  0.166667   0.5   1.0"
-      ]
-     },
-     "execution_count": 14,
-=======
        "         128   256   512   1024\n",
        "MRR  0.333333   1.0   0.5  0.25"
       ]
      },
      "execution_count": 19,
->>>>>>> b401fd75
      "metadata": {},
      "output_type": "execute_result"
     }
@@ -1052,11 +527,6 @@
    "id": "b27a2f3c-55ce-4fa6-a15a-be539723a967",
    "metadata": {},
    "source": [
-<<<<<<< HEAD
-    "## Compare Against Baseline\n",
-    "\n",
-    "Compare against a baseline of chunk size 1024 (k=2)"
-=======
     "## Evaluation\n",
     "\n",
     "We more rigorously evaluate how well an ensemble retriever works compared to the \"baseline\" retriever.\n",
@@ -1064,25 +534,17 @@
     "We define/load an eval benchmark dataset and then run different evaluations over it.\n",
     "\n",
     "**WARNING**: This can be *expensive*, especially with GPT-4. Use caution and tune the sample size to fit your budget."
->>>>>>> b401fd75
-   ]
-  },
-  {
-   "cell_type": "code",
-<<<<<<< HEAD
-   "execution_count": 15,
-=======
+   ]
+  },
+  {
+   "cell_type": "code",
    "execution_count": 11,
->>>>>>> b401fd75
    "id": "a4d66b14-4f38-4b61-809c-f603d7e09ef9",
    "metadata": {
     "tags": []
    },
    "outputs": [],
    "source": [
-<<<<<<< HEAD
-    "query_engine_1024 = query_engines[-1]"
-=======
     "from llama_index.evaluation import (\n",
     "    DatasetGenerator,\n",
     "    QueryResponseDataset,\n",
@@ -1186,22 +648,11 @@
     "evaluator_f = FaithfulnessEvaluator(service_context=eval_service_context)\n",
     "\n",
     "pairwise_evaluator = PairwiseComparisonEvaluator(service_context=eval_service_context)"
->>>>>>> b401fd75
    ]
   },
   {
    "cell_type": "code",
    "execution_count": 16,
-<<<<<<< HEAD
-   "id": "43f3e441-f372-4df2-ae21-71fa7968e606",
-   "metadata": {
-    "tags": []
-   },
-   "outputs": [],
-   "source": [
-    "response_1024 = query_engine_1024.query(\n",
-    "    \"Describe and summarize the interactions between Gatsby and Daisy\"\n",
-=======
    "id": "7a96ca32-9196-43e1-b82a-403becc2d56e",
    "metadata": {},
    "outputs": [],
@@ -1234,22 +685,12 @@
    "source": [
     "base_pred_responses = get_responses(\n",
     "    eval_qs[:max_samples], base_query_engine, show_progress=True\n",
->>>>>>> b401fd75
     ")"
    ]
   },
   {
    "cell_type": "code",
    "execution_count": null,
-<<<<<<< HEAD
-   "id": "4b161e69-da17-4e4e-b8c0-b9c846ce723f",
-   "metadata": {
-    "tags": []
-   },
-   "outputs": [],
-   "source": [
-    "display_response(response_1024, show_source=True, source_length=500)"
-=======
    "id": "1401e805-97d3-447a-8460-d23c664bbcb5",
    "metadata": {
     "scrolled": true
@@ -1467,17 +908,12 @@
     "    [\"pairwise\"],\n",
     ")\n",
     "display(results_df)"
->>>>>>> b401fd75
    ]
   },
   {
    "cell_type": "code",
    "execution_count": null,
-<<<<<<< HEAD
-   "id": "3e7cea30-b036-4a8b-b16d-823ab6b860be",
-=======
    "id": "f22cee10-908b-4a52-abd7-68cf901aac00",
->>>>>>> b401fd75
    "metadata": {},
    "outputs": [],
    "source": []
