--- conflicted
+++ resolved
@@ -1,503 +1,475 @@
 {
- "cells": [
-  {
-   "attachments": {},
-   "cell_type": "markdown",
-   "id": "e45f9b60-cd6b-4c15-958f-1feca5438128",
-   "metadata": {},
-   "source": [
-    "# SQL Index Guide (Core)\n",
-    "\n",
-    "This is a basic guide to LlamaIndex's SQL index capabilities. We first show how to define a SQL table, then we build a TableIndex over the schema. This will allow us to synthesize a SQL query given the user's natural language query."
-   ]
+  "cells": [
+    {
+      "attachments": {},
+      "cell_type": "markdown",
+      "id": "e45f9b60-cd6b-4c15-958f-1feca5438128",
+      "metadata": {},
+      "source": [
+        "# SQL Index Guide (Core)\n",
+        "\n",
+        "This is a basic guide to LlamaIndex's SQL index capabilities. We first show how to define a SQL table, then we build a TableIndex over the schema. This will allow us to synthesize a SQL query given the user's natural language query."
+      ]
+    },
+    {
+      "cell_type": "code",
+      "execution_count": 1,
+      "id": "6e14d02e",
+      "metadata": {},
+      "outputs": [],
+      "source": [
+        "import os\n",
+        "import openai\n",
+        "\n",
+        "os.environ[\"OPENAI_API_KEY\"] = \"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\"\n",
+        "openai.api_key = os.environ[\"OPENAI_API_KEY\"]"
+      ]
+    },
+    {
+      "cell_type": "code",
+      "execution_count": 2,
+      "id": "119eb42b",
+      "metadata": {},
+      "outputs": [],
+      "source": [
+        "# import logging\n",
+        "# import sys\n",
+        "\n",
+        "# logging.basicConfig(stream=sys.stdout, level=logging.INFO)\n",
+        "# logging.getLogger().addHandler(logging.StreamHandler(stream=sys.stdout))"
+      ]
+    },
+    {
+      "cell_type": "code",
+      "execution_count": 3,
+      "id": "107396a9-4aa7-49b3-9f0f-a755726c19ba",
+      "metadata": {},
+      "outputs": [],
+      "source": [
+        "from IPython.display import Markdown, display"
+      ]
+    },
+    {
+      "attachments": {},
+      "cell_type": "markdown",
+      "id": "461438c8-302d-45c5-8e69-16ad604686d1",
+      "metadata": {},
+      "source": [
+        "### Create Database Schema\n",
+        "\n",
+        "We use `sqlalchemy`, a popular SQL database toolkit, to create an empty `city_stats` Table"
+      ]
+    },
+    {
+      "cell_type": "code",
+      "execution_count": 4,
+      "id": "a370b266-66f5-4624-bbf9-2ad57f0511f8",
+      "metadata": {},
+      "outputs": [],
+      "source": [
+        "from sqlalchemy import (\n",
+        "    create_engine,\n",
+        "    MetaData,\n",
+        "    Table,\n",
+        "    Column,\n",
+        "    String,\n",
+        "    Integer,\n",
+        "    select,\n",
+        ")"
+      ]
+    },
+    {
+      "cell_type": "code",
+      "execution_count": 5,
+      "id": "ea24f794-f10b-42e6-922d-9258b7167405",
+      "metadata": {},
+      "outputs": [],
+      "source": [
+        "engine = create_engine(\"sqlite:///:memory:\")\n",
+        "metadata_obj = MetaData()"
+      ]
+    },
+    {
+      "cell_type": "code",
+      "execution_count": 6,
+      "id": "b4154b29-7e23-4c26-a507-370a66186ae7",
+      "metadata": {},
+      "outputs": [],
+      "source": [
+        "# create city SQL table\n",
+        "table_name = \"city_stats\"\n",
+        "city_stats_table = Table(\n",
+        "    table_name,\n",
+        "    metadata_obj,\n",
+        "    Column(\"city_name\", String(16), primary_key=True),\n",
+        "    Column(\"population\", Integer),\n",
+        "    Column(\"country\", String(16), nullable=False),\n",
+        ")\n",
+        "metadata_obj.create_all(engine)"
+      ]
+    },
+    {
+      "attachments": {},
+      "cell_type": "markdown",
+      "id": "1c09089a-6bcd-48db-8120-a84c8da3f82e",
+      "metadata": {
+        "tags": []
+      },
+      "source": [
+        "### Define SQL Database\n",
+        "\n",
+        "We first define our `SQLDatabase` abstraction (a light wrapper around SQLAlchemy). "
+      ]
+    },
+    {
+      "cell_type": "code",
+      "execution_count": 7,
+      "id": "768d1581-b482-4c73-9963-5ffd68a2aafb",
+      "metadata": {
+        "tags": []
+      },
+      "outputs": [],
+      "source": [
+        "from llama_index import SQLDatabase, ServiceContext\n",
+        "from llama_index.llms import OpenAI"
+      ]
+    },
+    {
+      "cell_type": "code",
+      "execution_count": 8,
+      "id": "bffabba0-8e54-4f24-ad14-2c8979c582a5",
+      "metadata": {
+        "tags": []
+      },
+      "outputs": [],
+      "source": [
+        "llm = OpenAI(temperature=0.1, model=\"gpt-3.5-turbo\")\n",
+        "service_context = ServiceContext.from_defaults(llm=llm)"
+      ]
+    },
+    {
+      "cell_type": "code",
+      "execution_count": 9,
+      "id": "9432787b-a8f0-4fc3-8323-e2cd9497df73",
+      "metadata": {},
+      "outputs": [],
+      "source": [
+        "sql_database = SQLDatabase(engine, include_tables=[\"city_stats\"])"
+      ]
+    },
+    {
+      "attachments": {},
+      "cell_type": "markdown",
+      "id": "bad7ffbe",
+      "metadata": {},
+      "source": [
+        "We add some testing data to our SQL database."
+      ]
+    },
+    {
+      "cell_type": "code",
+      "execution_count": 11,
+      "id": "95043e10-6cdf-4f66-96bd-ce307ea7df3e",
+      "metadata": {},
+      "outputs": [],
+      "source": [
+        "sql_database = SQLDatabase(engine, include_tables=[\"city_stats\"])\n",
+        "from sqlalchemy import insert\n",
+        "\n",
+        "rows = [\n",
+        "    {\"city_name\": \"Toronto\", \"population\": 2930000, \"country\": \"Canada\"},\n",
+        "    {\"city_name\": \"Tokyo\", \"population\": 13960000, \"country\": \"Japan\"},\n",
+        "    {\"city_name\": \"Chicago\", \"population\": 2679000, \"country\": \"United States\"},\n",
+        "    {\"city_name\": \"Seoul\", \"population\": 9776000, \"country\": \"South Korea\"},\n",
+        "]\n",
+        "for row in rows:\n",
+        "    stmt = insert(city_stats_table).values(**row)\n",
+        "    with engine.begin() as connection:\n",
+        "        cursor = connection.execute(stmt)"
+      ]
+    },
+    {
+      "cell_type": "code",
+      "execution_count": 12,
+      "id": "b315b8ff-7dd7-4e7d-ac47-8c5a0c3e7ae9",
+      "metadata": {},
+      "outputs": [
+        {
+          "name": "stdout",
+          "output_type": "stream",
+          "text": [
+            "[('Toronto', 2930000, 'Canada'), ('Tokyo', 13960000, 'Japan'), ('Chicago', 2679000, 'United States'), ('Seoul', 9776000, 'South Korea')]\n"
+          ]
+        }
+      ],
+      "source": [
+        "# view current table\n",
+        "stmt = select(city_stats_table.c[\"city_name\", \"population\", \"country\"]).select_from(\n",
+        "    city_stats_table\n",
+        ")\n",
+        "\n",
+        "with engine.connect() as connection:\n",
+        "    results = connection.execute(stmt).fetchall()\n",
+        "    print(results)"
+      ]
+    },
+    {
+      "attachments": {},
+      "cell_type": "markdown",
+      "id": "051a171f-8c97-40ed-ae17-4e3fa3785487",
+      "metadata": {},
+      "source": [
+        "### Query Index"
+      ]
+    },
+    {
+      "attachments": {},
+      "cell_type": "markdown",
+      "id": "f6a2303f-3bae-4fa2-8750-03f9af747848",
+      "metadata": {},
+      "source": [
+        "We first show how we can execute a raw SQL query, which directly executes over the table."
+      ]
+    },
+    {
+      "cell_type": "code",
+      "execution_count": 13,
+      "id": "eddd3608-31ff-4591-a02a-90987e312669",
+      "metadata": {},
+      "outputs": [
+        {
+          "name": "stdout",
+          "output_type": "stream",
+          "text": [
+            "('Chicago',)\n",
+            "('Seoul',)\n",
+            "('Tokyo',)\n",
+            "('Toronto',)\n"
+          ]
+        }
+      ],
+      "source": [
+        "from sqlalchemy import text\n",
+        "\n",
+        "with engine.connect() as con:\n",
+        "    rows = con.execute(text(\"SELECT city_name from city_stats\"))\n",
+        "    for row in rows:\n",
+        "        print(row)"
+      ]
+    },
+    {
+      "attachments": {},
+      "cell_type": "markdown",
+      "id": "4e72b931",
+      "metadata": {},
+      "source": [
+        "## Natural language SQL\n",
+        "Once we have constructed our SQL database, we can use the NLSQLTableQueryEngine to\n",
+        "construct natural language queries that are synthesized into SQL queries.\n",
+        "\n",
+        "Note that we need to specify the tables we want to use with this query engine.\n",
+        "If we don't the query engine will pull all the schema context, which could\n",
+        "overflow the context window of the LLM."
+      ]
+    },
+    {
+      "cell_type": "code",
+      "execution_count": 14,
+      "id": "5d992fb5",
+      "metadata": {},
+      "outputs": [],
+      "source": [
+        "from llama_index.indices.struct_store.sql_query import NLSQLTableQueryEngine\n",
+        "\n",
+        "query_engine = NLSQLTableQueryEngine(\n",
+        "    sql_database=sql_database,\n",
+        "    tables=[\"city_stats\"],\n",
+        ")\n",
+        "query_str = \"Which city has the highest population?\"\n",
+        "response = query_engine.query(query_str)"
+      ]
+    },
+    {
+      "cell_type": "code",
+      "execution_count": 15,
+      "id": "7c0dfe9c",
+      "metadata": {},
+      "outputs": [
+        {
+          "data": {
+            "text/markdown": [
+              "<b>The city with the highest population is Tokyo.</b>"
+            ],
+            "text/plain": [
+              "<IPython.core.display.Markdown object>"
+            ]
+          },
+          "metadata": {},
+          "output_type": "display_data"
+        }
+      ],
+      "source": [
+        "display(Markdown(f\"<b>{response}</b>\"))"
+      ]
+    },
+    {
+      "attachments": {},
+      "cell_type": "markdown",
+      "id": "298b4ca2",
+      "metadata": {},
+      "source": [
+        "This query engine should used in any case where you can specify the tables you want\n",
+        "to query over beforehand, or the total size of all the table schema plus the rest of\n",
+        "the prompt fits your context window."
+      ]
+    },
+    {
+      "attachments": {},
+      "cell_type": "markdown",
+      "id": "dee4d251",
+      "metadata": {},
+      "source": [
+        "## Building our Table Index\n",
+        "If we don't know ahead of time which table we would like to use, and the total size of\n",
+        "the table schema overflows your context window size, we should store the table schema \n",
+        "in an index so that during query time we can retrieve the right schema.\n",
+        "\n",
+        "The way we can do this is using the SQLTableNodeMapping object, which takes in a \n",
+        "SQLDatabase and produces a Node object for each SQLTableSchema object passed \n",
+        "into the ObjectIndex constructor.\n"
+      ]
+    },
+    {
+      "cell_type": "code",
+      "execution_count": 16,
+      "id": "d71045c0-7a96-4e86-b38c-c378b7759aa4",
+      "metadata": {},
+      "outputs": [],
+      "source": [
+        "from llama_index.indices.struct_store.sql_query import SQLTableRetrieverQueryEngine\n",
+        "from llama_index.objects import SQLTableNodeMapping, ObjectIndex, SQLTableSchema\n",
+        "from llama_index import VectorStoreIndex\n",
+        "\n",
+        "# set Logging to DEBUG for more detailed outputs\n",
+        "table_node_mapping = SQLTableNodeMapping(sql_database)\n",
+        "table_schema_objs = [\n",
+        "    (SQLTableSchema(table_name=\"city_stats\"))\n",
+        "]  # add a SQLTableSchema for each table\n",
+        "\n",
+        "obj_index = ObjectIndex.from_objects(\n",
+        "    table_schema_objs,\n",
+        "    table_node_mapping,\n",
+        "    VectorStoreIndex,\n",
+        ")\n",
+        "query_engine = SQLTableRetrieverQueryEngine(\n",
+        "    sql_database, obj_index.as_retriever(similarity_top_k=1)\n",
+        ")"
+      ]
+    },
+    {
+      "attachments": {},
+      "cell_type": "markdown",
+      "id": "b6156caf",
+      "metadata": {},
+      "source": [
+        "Now we can take our SQLTableRetrieverQueryEngine and query it for our response."
+      ]
+    },
+    {
+      "cell_type": "code",
+      "execution_count": 17,
+      "id": "802da9ed",
+      "metadata": {},
+      "outputs": [
+        {
+          "data": {
+            "text/markdown": [
+              "<b>The city with the highest population is Tokyo.</b>"
+            ],
+            "text/plain": [
+              "<IPython.core.display.Markdown object>"
+            ]
+          },
+          "metadata": {},
+          "output_type": "display_data"
+        }
+      ],
+      "source": [
+        "response = query_engine.query(\"Which city has the highest population?\")\n",
+        "display(Markdown(f\"<b>{response}</b>\"))"
+      ]
+    },
+    {
+      "cell_type": "code",
+      "execution_count": 18,
+      "id": "54a99cb0-578a-40ec-a3eb-1666ac18fbed",
+      "metadata": {},
+      "outputs": [
+        {
+          "data": {
+            "text/plain": [
+              "[('Tokyo',)]"
+            ]
+          },
+          "execution_count": 18,
+          "metadata": {},
+          "output_type": "execute_result"
+        }
+      ],
+      "source": [
+        "# you can also fetch the raw result from SQLAlchemy!\n",
+        "response.metadata[\"result\"]"
+      ]
+    },
+    {
+      "attachments": {},
+      "cell_type": "markdown",
+      "id": "0d19b9cd",
+      "metadata": {},
+      "source": [
+        "You can also add additional context information for each table schema you define."
+      ]
+    },
+    {
+      "cell_type": "code",
+      "execution_count": 19,
+      "id": "44a87651",
+      "metadata": {},
+      "outputs": [],
+      "source": [
+        "# manually set context text\n",
+        "city_stats_text = (\n",
+        "    \"This table gives information regarding the population and country of a given city.\\n\"\n",
+        "    \"The user will query with codewords, where 'foo' corresponds to population and 'bar'\"\n",
+        "    \"corresponds to city.\"\n",
+        ")\n",
+        "\n",
+        "table_node_mapping = SQLTableNodeMapping(sql_database)\n",
+        "table_schema_objs = [\n",
+        "    (SQLTableSchema(table_name=\"city_stats\", context_str=city_stats_text))\n",
+        "]"
+      ]
+    }
+  ],
+  "metadata": {
+    "kernelspec": {
+      "display_name": "Python 3 (ipykernel)",
+      "language": "python",
+      "name": "python3"
+    },
+    "language_info": {
+      "codemirror_mode": {
+        "name": "ipython",
+        "version": 3
+      },
+      "file_extension": ".py",
+      "mimetype": "text/x-python",
+      "name": "python",
+      "nbconvert_exporter": "python",
+      "pygments_lexer": "ipython3",
+      "version": "3.10.12"
+    }
   },
-  {
-   "cell_type": "code",
-   "execution_count": 1,
-   "id": "6e14d02e",
-   "metadata": {},
-   "outputs": [],
-   "source": [
-    "import os\n",
-    "import openai\n",
-    "\n",
-    "os.environ[\"OPENAI_API_KEY\"] = \"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\"\n",
-    "openai.api_key = os.environ[\"OPENAI_API_KEY\"]"
-   ]
-  },
-  {
-   "cell_type": "code",
-   "execution_count": 2,
-   "id": "119eb42b",
-   "metadata": {},
-   "outputs": [],
-   "source": [
-    "# import logging\n",
-    "# import sys\n",
-    "\n",
-    "# logging.basicConfig(stream=sys.stdout, level=logging.INFO)\n",
-    "# logging.getLogger().addHandler(logging.StreamHandler(stream=sys.stdout))"
-   ]
-  },
-  {
-   "cell_type": "code",
-   "execution_count": 3,
-   "id": "107396a9-4aa7-49b3-9f0f-a755726c19ba",
-   "metadata": {},
-   "outputs": [],
-   "source": [
-    "from IPython.display import Markdown, display"
-   ]
-  },
-  {
-   "attachments": {},
-   "cell_type": "markdown",
-   "id": "461438c8-302d-45c5-8e69-16ad604686d1",
-   "metadata": {},
-   "source": [
-    "### Create Database Schema\n",
-    "\n",
-    "We use `sqlalchemy`, a popular SQL database toolkit, to create an empty `city_stats` Table"
-   ]
-  },
-  {
-   "cell_type": "code",
-   "execution_count": 4,
-   "id": "a370b266-66f5-4624-bbf9-2ad57f0511f8",
-   "metadata": {},
-   "outputs": [],
-   "source": [
-    "from sqlalchemy import (\n",
-    "    create_engine,\n",
-    "    MetaData,\n",
-    "    Table,\n",
-    "    Column,\n",
-    "    String,\n",
-    "    Integer,\n",
-    "    select,\n",
-    ")"
-   ]
-  },
-  {
-   "cell_type": "code",
-   "execution_count": 5,
-   "id": "ea24f794-f10b-42e6-922d-9258b7167405",
-   "metadata": {},
-   "outputs": [],
-   "source": [
-    "engine = create_engine(\"sqlite:///:memory:\")\n",
-    "metadata_obj = MetaData()"
-   ]
-  },
-  {
-   "cell_type": "code",
-   "execution_count": 6,
-   "id": "b4154b29-7e23-4c26-a507-370a66186ae7",
-   "metadata": {},
-   "outputs": [],
-   "source": [
-    "# create city SQL table\n",
-    "table_name = \"city_stats\"\n",
-    "city_stats_table = Table(\n",
-    "    table_name,\n",
-    "    metadata_obj,\n",
-    "    Column(\"city_name\", String(16), primary_key=True),\n",
-    "    Column(\"population\", Integer),\n",
-    "    Column(\"country\", String(16), nullable=False),\n",
-    ")\n",
-    "metadata_obj.create_all(engine)"
-   ]
-  },
-  {
-   "attachments": {},
-   "cell_type": "markdown",
-   "id": "1c09089a-6bcd-48db-8120-a84c8da3f82e",
-   "metadata": {
-    "tags": []
-   },
-   "source": [
-    "### Define SQL Database\n",
-    "\n",
-    "We first define our `SQLDatabase` abstraction (a light wrapper around SQLAlchemy). "
-   ]
-  },
-  {
-   "cell_type": "code",
-   "execution_count": 7,
-   "id": "768d1581-b482-4c73-9963-5ffd68a2aafb",
-   "metadata": {
-    "tags": []
-   },
-   "outputs": [],
-   "source": [
-    "from llama_index import SQLDatabase, ServiceContext\n",
-    "from llama_index.llms import OpenAI"
-   ]
-  },
-  {
-   "cell_type": "code",
-   "execution_count": 8,
-   "id": "bffabba0-8e54-4f24-ad14-2c8979c582a5",
-   "metadata": {
-    "tags": []
-   },
-   "outputs": [],
-   "source": [
-    "llm = OpenAI(temperature=0.1, model=\"gpt-3.5-turbo\")\n",
-    "service_context = ServiceContext.from_defaults(llm=llm)"
-   ]
-  },
-  {
-   "cell_type": "code",
-   "execution_count": 9,
-   "id": "9432787b-a8f0-4fc3-8323-e2cd9497df73",
-   "metadata": {},
-   "outputs": [],
-   "source": [
-    "sql_database = SQLDatabase(engine, include_tables=[\"city_stats\"])"
-   ]
-  },
-  {
-   "attachments": {},
-   "cell_type": "markdown",
-   "id": "bad7ffbe",
-   "metadata": {},
-   "source": [
-    "We add some testing data to our SQL database."
-   ]
-  },
-  {
-   "cell_type": "code",
-<<<<<<< HEAD
-   "execution_count": 10,
-=======
-   "execution_count": 11,
->>>>>>> 85de3d9a
-   "id": "95043e10-6cdf-4f66-96bd-ce307ea7df3e",
-   "metadata": {},
-   "outputs": [],
-   "source": [
-    "sql_database = SQLDatabase(engine, include_tables=[\"city_stats\"])\n",
-    "from sqlalchemy import insert\n",
-    "\n",
-    "rows = [\n",
-    "    {\"city_name\": \"Toronto\", \"population\": 2930000, \"country\": \"Canada\"},\n",
-    "    {\"city_name\": \"Tokyo\", \"population\": 13960000, \"country\": \"Japan\"},\n",
-    "    {\"city_name\": \"Chicago\", \"population\": 2679000, \"country\": \"United States\"},\n",
-    "    {\"city_name\": \"Seoul\", \"population\": 9776000, \"country\": \"South Korea\"},\n",
-    "]\n",
-    "for row in rows:\n",
-    "    stmt = insert(city_stats_table).values(**row)\n",
-    "    with engine.begin() as connection:\n",
-    "        cursor = connection.execute(stmt)"
-   ]
-  },
-  {
-   "cell_type": "code",
-<<<<<<< HEAD
-   "execution_count": 11,
-=======
-   "execution_count": 12,
->>>>>>> 85de3d9a
-   "id": "b315b8ff-7dd7-4e7d-ac47-8c5a0c3e7ae9",
-   "metadata": {},
-   "outputs": [
-    {
-     "name": "stdout",
-     "output_type": "stream",
-     "text": [
-      "[('Toronto', 2930000, 'Canada'), ('Tokyo', 13960000, 'Japan'), ('Chicago', 2679000, 'United States'), ('Seoul', 9776000, 'South Korea')]\n"
-     ]
-    }
-   ],
-   "source": [
-    "# view current table\n",
-    "stmt = select(city_stats_table.c[\"city_name\", \"population\", \"country\"]).select_from(\n",
-    "    city_stats_table\n",
-    ")\n",
-    "\n",
-    "with engine.connect() as connection:\n",
-    "    results = connection.execute(stmt).fetchall()\n",
-    "    print(results)"
-   ]
-  },
-  {
-   "attachments": {},
-   "cell_type": "markdown",
-   "id": "051a171f-8c97-40ed-ae17-4e3fa3785487",
-   "metadata": {},
-   "source": [
-    "### Query Index"
-   ]
-  },
-  {
-   "attachments": {},
-   "cell_type": "markdown",
-   "id": "f6a2303f-3bae-4fa2-8750-03f9af747848",
-   "metadata": {},
-   "source": [
-    "We first show how we can execute a raw SQL query, which directly executes over the table."
-   ]
-  },
-  {
-   "cell_type": "code",
-<<<<<<< HEAD
-   "execution_count": 12,
-=======
-   "execution_count": 13,
->>>>>>> 85de3d9a
-   "id": "eddd3608-31ff-4591-a02a-90987e312669",
-   "metadata": {},
-   "outputs": [
-    {
-     "name": "stdout",
-     "output_type": "stream",
-     "text": [
-      "('Chicago',)\n",
-      "('Seoul',)\n",
-      "('Tokyo',)\n",
-      "('Toronto',)\n"
-     ]
-    }
-   ],
-   "source": [
-    "from sqlalchemy import text\n",
-    "\n",
-    "with engine.connect() as con:\n",
-    "    rows = con.execute(text(\"SELECT city_name from city_stats\"))\n",
-    "    for row in rows:\n",
-    "        print(row)"
-   ]
-  },
-  {
-   "attachments": {},
-   "cell_type": "markdown",
-   "id": "4e72b931",
-   "metadata": {},
-   "source": [
-    "## Natural language SQL\n",
-    "Once we have constructed our SQL database, we can use the NLSQLTableQueryEngine to\n",
-    "construct natural language queries that are synthesized into SQL queries.\n",
-    "\n",
-    "Note that we need to specify the tables we want to use with this query engine.\n",
-    "If we don't the query engine will pull all the schema context, which could\n",
-    "overflow the context window of the LLM."
-   ]
-  },
-  {
-   "cell_type": "code",
-<<<<<<< HEAD
-   "execution_count": 13,
-=======
-   "execution_count": 14,
->>>>>>> 85de3d9a
-   "id": "5d992fb5",
-   "metadata": {},
-   "outputs": [],
-   "source": [
-    "from llama_index.indices.struct_store.sql_query import NLSQLTableQueryEngine\n",
-    "\n",
-    "query_engine = NLSQLTableQueryEngine(\n",
-    "    sql_database=sql_database,\n",
-    "    tables=[\"city_stats\"],\n",
-    ")\n",
-    "query_str = \"Which city has the highest population?\"\n",
-    "response = query_engine.query(query_str)"
-   ]
-  },
-  {
-   "cell_type": "code",
-<<<<<<< HEAD
-   "execution_count": 14,
-=======
-   "execution_count": 15,
->>>>>>> 85de3d9a
-   "id": "7c0dfe9c",
-   "metadata": {},
-   "outputs": [
-    {
-     "data": {
-      "text/markdown": [
-       "<b>The city with the highest population is Tokyo.</b>"
-      ],
-      "text/plain": [
-       "<IPython.core.display.Markdown object>"
-      ]
-     },
-     "metadata": {},
-     "output_type": "display_data"
-    }
-   ],
-   "source": [
-    "display(Markdown(f\"<b>{response}</b>\"))"
-   ]
-  },
-  {
-   "attachments": {},
-   "cell_type": "markdown",
-   "id": "298b4ca2",
-   "metadata": {},
-   "source": [
-    "This query engine should used in any case where you can specify the tables you want\n",
-    "to query over beforehand, or the total size of all the table schema plus the rest of\n",
-    "the prompt fits your context window."
-   ]
-  },
-  {
-   "attachments": {},
-   "cell_type": "markdown",
-   "id": "dee4d251",
-   "metadata": {},
-   "source": [
-    "## Building our Table Index\n",
-    "If we don't know ahead of time which table we would like to use, and the total size of\n",
-    "the table schema overflows your context window size, we should store the table schema \n",
-    "in an index so that during query time we can retrieve the right schema.\n",
-    "\n",
-    "The way we can do this is using the SQLTableNodeMapping object, which takes in a \n",
-    "SQLDatabase and produces a Node object for each SQLTableSchema object passed \n",
-    "into the ObjectIndex constructor.\n"
-   ]
-  },
-  {
-   "cell_type": "code",
-<<<<<<< HEAD
-   "execution_count": 15,
-=======
-   "execution_count": 16,
->>>>>>> 85de3d9a
-   "id": "d71045c0-7a96-4e86-b38c-c378b7759aa4",
-   "metadata": {},
-   "outputs": [],
-   "source": [
-    "from llama_index.indices.struct_store.sql_query import SQLTableRetrieverQueryEngine\n",
-    "from llama_index.objects import SQLTableNodeMapping, ObjectIndex, SQLTableSchema\n",
-    "from llama_index import VectorStoreIndex\n",
-    "\n",
-    "# set Logging to DEBUG for more detailed outputs\n",
-    "table_node_mapping = SQLTableNodeMapping(sql_database)\n",
-    "table_schema_objs = [\n",
-    "    (SQLTableSchema(table_name=\"city_stats\"))\n",
-    "]  # add a SQLTableSchema for each table\n",
-    "\n",
-    "obj_index = ObjectIndex.from_objects(\n",
-    "    table_schema_objs,\n",
-    "    table_node_mapping,\n",
-    "    VectorStoreIndex,\n",
-    ")\n",
-    "query_engine = SQLTableRetrieverQueryEngine(\n",
-    "    sql_database, obj_index.as_retriever(similarity_top_k=1)\n",
-    ")"
-   ]
-  },
-  {
-   "attachments": {},
-   "cell_type": "markdown",
-   "id": "b6156caf",
-   "metadata": {},
-   "source": [
-    "Now we can take our SQLTableRetrieverQueryEngine and query it for our response."
-   ]
-  },
-  {
-   "cell_type": "code",
-<<<<<<< HEAD
-   "execution_count": 16,
-=======
-   "execution_count": 17,
->>>>>>> 85de3d9a
-   "id": "802da9ed",
-   "metadata": {},
-   "outputs": [
-    {
-     "data": {
-      "text/markdown": [
-       "<b>The city with the highest population is Tokyo.</b>"
-      ],
-      "text/plain": [
-       "<IPython.core.display.Markdown object>"
-      ]
-     },
-     "metadata": {},
-     "output_type": "display_data"
-    }
-   ],
-   "source": [
-    "response = query_engine.query(\"Which city has the highest population?\")\n",
-    "display(Markdown(f\"<b>{response}</b>\"))"
-   ]
-  },
-  {
-   "cell_type": "code",
-   "execution_count": 18,
-   "id": "54a99cb0-578a-40ec-a3eb-1666ac18fbed",
-   "metadata": {},
-   "outputs": [
-    {
-     "data": {
-      "text/plain": [
-       "[('Tokyo',)]"
-      ]
-     },
-     "execution_count": 18,
-     "metadata": {},
-     "output_type": "execute_result"
-    }
-   ],
-   "source": [
-    "# you can also fetch the raw result from SQLAlchemy!\n",
-    "response.metadata[\"result\"]"
-   ]
-  },
-  {
-   "attachments": {},
-   "cell_type": "markdown",
-   "id": "0d19b9cd",
-   "metadata": {},
-   "source": [
-    "You can also add additional context information for each table schema you define."
-   ]
-  },
-  {
-   "cell_type": "code",
-   "execution_count": 19,
-   "id": "44a87651",
-   "metadata": {},
-   "outputs": [],
-   "source": [
-    "# manually set context text\n",
-    "city_stats_text = (\n",
-    "    \"This table gives information regarding the population and country of a given city.\\n\"\n",
-    "    \"The user will query with codewords, where 'foo' corresponds to population and 'bar'\"\n",
-    "    \"corresponds to city.\"\n",
-    ")\n",
-    "\n",
-    "table_node_mapping = SQLTableNodeMapping(sql_database)\n",
-    "table_schema_objs = [\n",
-    "    (SQLTableSchema(table_name=\"city_stats\", context_str=city_stats_text))\n",
-    "]"
-   ]
-  }
- ],
- "metadata": {
-  "kernelspec": {
-   "display_name": "Python 3 (ipykernel)",
-   "language": "python",
-   "name": "python3"
-  },
-  "language_info": {
-   "codemirror_mode": {
-    "name": "ipython",
-    "version": 3
-   },
-   "file_extension": ".py",
-   "mimetype": "text/x-python",
-   "name": "python",
-   "nbconvert_exporter": "python",
-   "pygments_lexer": "ipython3",
-   "version": "3.10.12"
-  }
- },
- "nbformat": 4,
- "nbformat_minor": 5
+  "nbformat": 4,
+  "nbformat_minor": 5
 }