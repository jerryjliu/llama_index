--- conflicted
+++ resolved
@@ -1,1143 +1,4 @@
 {
-<<<<<<< HEAD
-    "cells": [
-        {
-            "cell_type": "markdown",
-            "id": "be902ed9",
-            "metadata": {},
-            "source": [
-                "<a href=\"https://colab.research.google.com/github/jerryjliu/llama_index/blob/main/docs/examples/query_engine/pdf_tables/recursive_retriever.ipynb\" target=\"_parent\"><img src=\"https://colab.research.google.com/assets/colab-badge.svg\" alt=\"Open In Colab\"/></a>"
-            ]
-        },
-        {
-            "attachments": {},
-            "cell_type": "markdown",
-            "id": "a0d0efc8-3e03-4f66-8f6d-a907b6b6d7c1",
-            "metadata": {},
-            "source": [
-                "# Recursive Retriever + Query Engine Demo \n",
-                "\n",
-                "In this demo, we walk through a use case of showcasing our \"RecursiveRetriever\" module over hierarchical data.\n",
-                "\n",
-                "The concept of recursive retrieval is that we not only explore the directly most relevant nodes, but also explore\n",
-                "node relationships to additional retrievers/query engines and execute them. For instance, a node may represent a concise summary of a structured table,\n",
-                "and link to a SQL/Pandas query engine over that structured table. Then if the node is retrieved, we want to also query the underlying query engine for the answer.\n",
-                "\n",
-                "This can be especially useful for documents with hierarchical relationships. In this example, we walk through a Wikipedia article about billionaires (in PDF form), which contains both text and a variety of embedded structured tables. We first create a Pandas query engine over each table, but also represent each table by an `IndexNode` (stores a link to the query engine); this Node is stored along with other Nodes in a vector store. \n",
-                "\n",
-                "During query-time, if an `IndexNode` is fetched, then the underlying query engine/retriever will be queried. \n",
-                "\n",
-                "**Notes about Setup**\n",
-                "\n",
-                "We use `camelot` to extract text-based tables from PDFs."
-            ]
-        },
-        {
-            "cell_type": "markdown",
-            "id": "8ed5aecb",
-            "metadata": {},
-            "source": [
-                "If you're opening this Notebook on colab, you will probably need to install LlamaIndex 🦙."
-            ]
-        },
-        {
-            "cell_type": "code",
-            "execution_count": null,
-            "id": "b308c891",
-            "metadata": {},
-            "outputs": [],
-            "source": [
-                "!pip install llama-index"
-            ]
-        },
-        {
-            "cell_type": "code",
-            "execution_count": 1,
-            "id": "199ec60c-ea45-46d3-ba21-66db6e16726f",
-            "metadata": {
-                "tags": []
-            },
-            "outputs": [],
-            "source": [
-                "import camelot\n",
-                "from llama_index import Document, SummaryIndex\n",
-                "\n",
-                "# https://en.wikipedia.org/wiki/The_World%27s_Billionaires\n",
-                "from llama_index import VectorStoreIndex, ServiceContext, LLMPredictor\n",
-                "from llama_index.query_engine import PandasQueryEngine, RetrieverQueryEngine\n",
-                "from llama_index.retrievers import RecursiveRetriever\n",
-                "from llama_index.schema import IndexNode\n",
-                "from llama_index.llms import OpenAI\n",
-                "\n",
-                "from llama_hub.file.pymu_pdf.base import PyMuPDFReader\n",
-                "from pathlib import Path\n",
-                "from typing import List"
-            ]
-        },
-        {
-            "cell_type": "markdown",
-            "id": "21a8c34d",
-            "metadata": {},
-            "source": [
-                "### Download Document\n",
-                "\n",
-                "If you are on Colab, you need to download the `billionaires_page.pdf` file."
-            ]
-        },
-        {
-            "cell_type": "code",
-            "execution_count": null,
-            "id": "341eb188",
-            "metadata": {},
-            "outputs": [],
-            "source": [
-                "!wget 'https://github.com/jerryjliu/llama_index/blob/main/docs/examples/query_engine/pdf_tables/billionaires_page.pdf' -O 'billionaires_page.pdf'"
-            ]
-        },
-        {
-            "attachments": {},
-            "cell_type": "markdown",
-            "id": "c41f1a9c-939c-4a89-866e-557f43fc330b",
-            "metadata": {},
-            "source": [
-                "## Load in Document (and Tables)\n",
-                "\n",
-                "We use our `PyMuPDFReader` to read in the main text of the document.\n",
-                "\n",
-                "We also use `camelot` to extract some structured tables from the document"
-            ]
-        },
-        {
-            "cell_type": "code",
-            "execution_count": 2,
-            "id": "4435fcb9-bf67-4d76-9d38-f5cd19086fae",
-            "metadata": {
-                "tags": []
-            },
-            "outputs": [],
-            "source": [
-                "file_path = \"billionaires_page.pdf\""
-            ]
-        },
-        {
-            "cell_type": "code",
-            "execution_count": 3,
-            "id": "e5e78b24-42e0-4d65-980d-13f8c738012f",
-            "metadata": {
-                "tags": []
-            },
-            "outputs": [],
-            "source": [
-                "# initialize PDF reader\n",
-                "reader = PyMuPDFReader()"
-            ]
-        },
-        {
-            "cell_type": "code",
-            "execution_count": 4,
-            "id": "09976ddc-fe47-4eb6-b577-d5c1c9185974",
-            "metadata": {
-                "tags": []
-            },
-            "outputs": [],
-            "source": [
-                "docs = reader.load(Path(file_path))"
-            ]
-        },
-        {
-            "cell_type": "code",
-            "execution_count": 5,
-            "id": "5f086ec9-17e3-40cb-b92d-4e121322ff51",
-            "metadata": {
-                "tags": []
-            },
-            "outputs": [],
-            "source": [
-                "# use camelot to parse tables\n",
-                "def get_tables(path: str, pages: List[int]):\n",
-                "    table_dfs = []\n",
-                "    for page in pages:\n",
-                "        table_list = camelot.read_pdf(path, pages=str(page))\n",
-                "        table_df = table_list[0].df\n",
-                "        table_df = (\n",
-                "            table_df.rename(columns=table_df.iloc[0])\n",
-                "            .drop(table_df.index[0])\n",
-                "            .reset_index(drop=True)\n",
-                "        )\n",
-                "        table_dfs.append(table_df)\n",
-                "    return table_dfs"
-            ]
-        },
-        {
-            "cell_type": "code",
-            "execution_count": 6,
-            "id": "f6653cb1-d0f1-4408-94d3-31827e1a3115",
-            "metadata": {
-                "tags": []
-            },
-            "outputs": [],
-            "source": [
-                "table_dfs = get_tables(file_path, pages=[3, 25])"
-            ]
-        },
-        {
-            "cell_type": "code",
-            "execution_count": 7,
-            "id": "24e90368-b982-4d05-91b3-0d9dae39eebc",
-            "metadata": {
-                "tags": []
-            },
-            "outputs": [
-                {
-                    "data": {
-                        "text/html": [
-                            "<div>\n",
-                            "<style scoped>\n",
-                            "    .dataframe tbody tr th:only-of-type {\n",
-                            "        vertical-align: middle;\n",
-                            "    }\n",
-                            "\n",
-                            "    .dataframe tbody tr th {\n",
-                            "        vertical-align: top;\n",
-                            "    }\n",
-                            "\n",
-                            "    .dataframe thead th {\n",
-                            "        text-align: right;\n",
-                            "    }\n",
-                            "</style>\n",
-                            "<table border=\"1\" class=\"dataframe\">\n",
-                            "  <thead>\n",
-                            "    <tr style=\"text-align: right;\">\n",
-                            "      <th></th>\n",
-                            "      <th>No.</th>\n",
-                            "      <th>Name</th>\n",
-                            "      <th>Net worth\\n(USD)</th>\n",
-                            "      <th>Age</th>\n",
-                            "      <th>Nationality</th>\n",
-                            "      <th>Primary source(s) of wealth</th>\n",
-                            "    </tr>\n",
-                            "  </thead>\n",
-                            "  <tbody>\n",
-                            "    <tr>\n",
-                            "      <th>0</th>\n",
-                            "      <td>1</td>\n",
-                            "      <td>Bernard Arnault &amp;\\nfamily</td>\n",
-                            "      <td>$211 billion</td>\n",
-                            "      <td>74</td>\n",
-                            "      <td>France</td>\n",
-                            "      <td>LVMH</td>\n",
-                            "    </tr>\n",
-                            "    <tr>\n",
-                            "      <th>1</th>\n",
-                            "      <td>2</td>\n",
-                            "      <td>Elon Musk</td>\n",
-                            "      <td>$180 billion</td>\n",
-                            "      <td>51</td>\n",
-                            "      <td>United\\nStates</td>\n",
-                            "      <td>Tesla, SpaceX, X Corp.</td>\n",
-                            "    </tr>\n",
-                            "    <tr>\n",
-                            "      <th>2</th>\n",
-                            "      <td>3</td>\n",
-                            "      <td>Jeff Bezos</td>\n",
-                            "      <td>$114 billion</td>\n",
-                            "      <td>59</td>\n",
-                            "      <td>United\\nStates</td>\n",
-                            "      <td>Amazon</td>\n",
-                            "    </tr>\n",
-                            "    <tr>\n",
-                            "      <th>3</th>\n",
-                            "      <td>4</td>\n",
-                            "      <td>Larry Ellison</td>\n",
-                            "      <td>$107 billion</td>\n",
-                            "      <td>78</td>\n",
-                            "      <td>United\\nStates</td>\n",
-                            "      <td>Oracle Corporation</td>\n",
-                            "    </tr>\n",
-                            "    <tr>\n",
-                            "      <th>4</th>\n",
-                            "      <td>5</td>\n",
-                            "      <td>Warren Buffett</td>\n",
-                            "      <td>$106 billion</td>\n",
-                            "      <td>92</td>\n",
-                            "      <td>United\\nStates</td>\n",
-                            "      <td>Berkshire Hathaway</td>\n",
-                            "    </tr>\n",
-                            "    <tr>\n",
-                            "      <th>5</th>\n",
-                            "      <td>6</td>\n",
-                            "      <td>Bill Gates</td>\n",
-                            "      <td>$104 billion</td>\n",
-                            "      <td>67</td>\n",
-                            "      <td>United\\nStates</td>\n",
-                            "      <td>Microsoft</td>\n",
-                            "    </tr>\n",
-                            "    <tr>\n",
-                            "      <th>6</th>\n",
-                            "      <td>7</td>\n",
-                            "      <td>Michael Bloomberg</td>\n",
-                            "      <td>$94.5 billion</td>\n",
-                            "      <td>81</td>\n",
-                            "      <td>United\\nStates</td>\n",
-                            "      <td>Bloomberg L.P.</td>\n",
-                            "    </tr>\n",
-                            "    <tr>\n",
-                            "      <th>7</th>\n",
-                            "      <td>8</td>\n",
-                            "      <td>Carlos Slim &amp; family</td>\n",
-                            "      <td>$93 billion</td>\n",
-                            "      <td>83</td>\n",
-                            "      <td>Mexico</td>\n",
-                            "      <td>Telmex, América Móvil, Grupo\\nCarso</td>\n",
-                            "    </tr>\n",
-                            "    <tr>\n",
-                            "      <th>8</th>\n",
-                            "      <td>9</td>\n",
-                            "      <td>Mukesh Ambani</td>\n",
-                            "      <td>$83.4 billion</td>\n",
-                            "      <td>65</td>\n",
-                            "      <td>India</td>\n",
-                            "      <td>Reliance Industries</td>\n",
-                            "    </tr>\n",
-                            "    <tr>\n",
-                            "      <th>9</th>\n",
-                            "      <td>10</td>\n",
-                            "      <td>Steve Ballmer</td>\n",
-                            "      <td>$80.7 billion</td>\n",
-                            "      <td>67</td>\n",
-                            "      <td>United\\nStates</td>\n",
-                            "      <td>Microsoft</td>\n",
-                            "    </tr>\n",
-                            "  </tbody>\n",
-                            "</table>\n",
-                            "</div>"
-                        ],
-                        "text/plain": [
-                            "  No.                       Name Net worth\\n(USD) Age     Nationality  \\\n",
-                            "0   1  Bernard Arnault &\\nfamily     $211 billion  74          France   \n",
-                            "1   2                  Elon Musk     $180 billion  51  United\\nStates   \n",
-                            "2   3                 Jeff Bezos     $114 billion  59  United\\nStates   \n",
-                            "3   4              Larry Ellison     $107 billion  78  United\\nStates   \n",
-                            "4   5             Warren Buffett     $106 billion  92  United\\nStates   \n",
-                            "5   6                 Bill Gates     $104 billion  67  United\\nStates   \n",
-                            "6   7          Michael Bloomberg    $94.5 billion  81  United\\nStates   \n",
-                            "7   8       Carlos Slim & family      $93 billion  83          Mexico   \n",
-                            "8   9              Mukesh Ambani    $83.4 billion  65           India   \n",
-                            "9  10              Steve Ballmer    $80.7 billion  67  United\\nStates   \n",
-                            "\n",
-                            "           Primary source(s) of wealth  \n",
-                            "0                                 LVMH  \n",
-                            "1               Tesla, SpaceX, X Corp.  \n",
-                            "2                               Amazon  \n",
-                            "3                   Oracle Corporation  \n",
-                            "4                   Berkshire Hathaway  \n",
-                            "5                            Microsoft  \n",
-                            "6                       Bloomberg L.P.  \n",
-                            "7  Telmex, América Móvil, Grupo\\nCarso  \n",
-                            "8                  Reliance Industries  \n",
-                            "9                            Microsoft  "
-                        ]
-                    },
-                    "execution_count": 7,
-                    "metadata": {},
-                    "output_type": "execute_result"
-                }
-            ],
-            "source": [
-                "# shows list of top billionaires in 2023\n",
-                "table_dfs[0]"
-            ]
-        },
-        {
-            "cell_type": "code",
-            "execution_count": 8,
-            "id": "0ba98e98-bfb6-4c54-8fa6-b0d7abf381c8",
-            "metadata": {
-                "tags": []
-            },
-            "outputs": [
-                {
-                    "data": {
-                        "text/html": [
-                            "<div>\n",
-                            "<style scoped>\n",
-                            "    .dataframe tbody tr th:only-of-type {\n",
-                            "        vertical-align: middle;\n",
-                            "    }\n",
-                            "\n",
-                            "    .dataframe tbody tr th {\n",
-                            "        vertical-align: top;\n",
-                            "    }\n",
-                            "\n",
-                            "    .dataframe thead th {\n",
-                            "        text-align: right;\n",
-                            "    }\n",
-                            "</style>\n",
-                            "<table border=\"1\" class=\"dataframe\">\n",
-                            "  <thead>\n",
-                            "    <tr style=\"text-align: right;\">\n",
-                            "      <th></th>\n",
-                            "      <th>Year</th>\n",
-                            "      <th>Number of billionaires</th>\n",
-                            "      <th>Group's combined net worth</th>\n",
-                            "    </tr>\n",
-                            "  </thead>\n",
-                            "  <tbody>\n",
-                            "    <tr>\n",
-                            "      <th>0</th>\n",
-                            "      <td>2023[2]</td>\n",
-                            "      <td>2,640</td>\n",
-                            "      <td>$12.2 trillion</td>\n",
-                            "    </tr>\n",
-                            "    <tr>\n",
-                            "      <th>1</th>\n",
-                            "      <td>2022[6]</td>\n",
-                            "      <td>2,668</td>\n",
-                            "      <td>$12.7 trillion</td>\n",
-                            "    </tr>\n",
-                            "    <tr>\n",
-                            "      <th>2</th>\n",
-                            "      <td>2021[11]</td>\n",
-                            "      <td>2,755</td>\n",
-                            "      <td>$13.1 trillion</td>\n",
-                            "    </tr>\n",
-                            "    <tr>\n",
-                            "      <th>3</th>\n",
-                            "      <td>2020</td>\n",
-                            "      <td>2,095</td>\n",
-                            "      <td>$8.0 trillion</td>\n",
-                            "    </tr>\n",
-                            "    <tr>\n",
-                            "      <th>4</th>\n",
-                            "      <td>2019</td>\n",
-                            "      <td>2,153</td>\n",
-                            "      <td>$8.7 trillion</td>\n",
-                            "    </tr>\n",
-                            "    <tr>\n",
-                            "      <th>5</th>\n",
-                            "      <td>2018</td>\n",
-                            "      <td>2,208</td>\n",
-                            "      <td>$9.1 trillion</td>\n",
-                            "    </tr>\n",
-                            "    <tr>\n",
-                            "      <th>6</th>\n",
-                            "      <td>2017</td>\n",
-                            "      <td>2,043</td>\n",
-                            "      <td>$7.7 trillion</td>\n",
-                            "    </tr>\n",
-                            "    <tr>\n",
-                            "      <th>7</th>\n",
-                            "      <td>2016</td>\n",
-                            "      <td>1,810</td>\n",
-                            "      <td>$6.5 trillion</td>\n",
-                            "    </tr>\n",
-                            "    <tr>\n",
-                            "      <th>8</th>\n",
-                            "      <td>2015[18]</td>\n",
-                            "      <td>1,826</td>\n",
-                            "      <td>$7.1 trillion</td>\n",
-                            "    </tr>\n",
-                            "    <tr>\n",
-                            "      <th>9</th>\n",
-                            "      <td>2014[67]</td>\n",
-                            "      <td>1,645</td>\n",
-                            "      <td>$6.4 trillion</td>\n",
-                            "    </tr>\n",
-                            "    <tr>\n",
-                            "      <th>10</th>\n",
-                            "      <td>2013[68]</td>\n",
-                            "      <td>1,426</td>\n",
-                            "      <td>$5.4 trillion</td>\n",
-                            "    </tr>\n",
-                            "    <tr>\n",
-                            "      <th>11</th>\n",
-                            "      <td>2012</td>\n",
-                            "      <td>1,226</td>\n",
-                            "      <td>$4.6 trillion</td>\n",
-                            "    </tr>\n",
-                            "    <tr>\n",
-                            "      <th>12</th>\n",
-                            "      <td>2011</td>\n",
-                            "      <td>1,210</td>\n",
-                            "      <td>$4.5 trillion</td>\n",
-                            "    </tr>\n",
-                            "    <tr>\n",
-                            "      <th>13</th>\n",
-                            "      <td>2010</td>\n",
-                            "      <td>1,011</td>\n",
-                            "      <td>$3.6 trillion</td>\n",
-                            "    </tr>\n",
-                            "    <tr>\n",
-                            "      <th>14</th>\n",
-                            "      <td>2009</td>\n",
-                            "      <td>793</td>\n",
-                            "      <td>$2.4 trillion</td>\n",
-                            "    </tr>\n",
-                            "    <tr>\n",
-                            "      <th>15</th>\n",
-                            "      <td>2008</td>\n",
-                            "      <td>1,125</td>\n",
-                            "      <td>$4.4 trillion</td>\n",
-                            "    </tr>\n",
-                            "    <tr>\n",
-                            "      <th>16</th>\n",
-                            "      <td>2007</td>\n",
-                            "      <td>946</td>\n",
-                            "      <td>$3.5 trillion</td>\n",
-                            "    </tr>\n",
-                            "    <tr>\n",
-                            "      <th>17</th>\n",
-                            "      <td>2006</td>\n",
-                            "      <td>793</td>\n",
-                            "      <td>$2.6 trillion</td>\n",
-                            "    </tr>\n",
-                            "    <tr>\n",
-                            "      <th>18</th>\n",
-                            "      <td>2005</td>\n",
-                            "      <td>691</td>\n",
-                            "      <td>$2.2 trillion</td>\n",
-                            "    </tr>\n",
-                            "    <tr>\n",
-                            "      <th>19</th>\n",
-                            "      <td>2004</td>\n",
-                            "      <td>587</td>\n",
-                            "      <td>$1.9 trillion</td>\n",
-                            "    </tr>\n",
-                            "    <tr>\n",
-                            "      <th>20</th>\n",
-                            "      <td>2003</td>\n",
-                            "      <td>476</td>\n",
-                            "      <td>$1.4 trillion</td>\n",
-                            "    </tr>\n",
-                            "    <tr>\n",
-                            "      <th>21</th>\n",
-                            "      <td>2002</td>\n",
-                            "      <td>497</td>\n",
-                            "      <td>$1.5 trillion</td>\n",
-                            "    </tr>\n",
-                            "    <tr>\n",
-                            "      <th>22</th>\n",
-                            "      <td>2001</td>\n",
-                            "      <td>538</td>\n",
-                            "      <td>$1.8 trillion</td>\n",
-                            "    </tr>\n",
-                            "    <tr>\n",
-                            "      <th>23</th>\n",
-                            "      <td>2000</td>\n",
-                            "      <td>470</td>\n",
-                            "      <td>$898 billion</td>\n",
-                            "    </tr>\n",
-                            "    <tr>\n",
-                            "      <th>24</th>\n",
-                            "      <td>Sources: Forbes.[18][67][66][68]</td>\n",
-                            "      <td></td>\n",
-                            "      <td></td>\n",
-                            "    </tr>\n",
-                            "  </tbody>\n",
-                            "</table>\n",
-                            "</div>"
-                        ],
-                        "text/plain": [
-                            "                                Year Number of billionaires  \\\n",
-                            "0                            2023[2]                  2,640   \n",
-                            "1                            2022[6]                  2,668   \n",
-                            "2                           2021[11]                  2,755   \n",
-                            "3                               2020                  2,095   \n",
-                            "4                               2019                  2,153   \n",
-                            "5                               2018                  2,208   \n",
-                            "6                               2017                  2,043   \n",
-                            "7                               2016                  1,810   \n",
-                            "8                           2015[18]                  1,826   \n",
-                            "9                           2014[67]                  1,645   \n",
-                            "10                          2013[68]                  1,426   \n",
-                            "11                              2012                  1,226   \n",
-                            "12                              2011                  1,210   \n",
-                            "13                              2010                  1,011   \n",
-                            "14                              2009                    793   \n",
-                            "15                              2008                  1,125   \n",
-                            "16                              2007                    946   \n",
-                            "17                              2006                    793   \n",
-                            "18                              2005                    691   \n",
-                            "19                              2004                    587   \n",
-                            "20                              2003                    476   \n",
-                            "21                              2002                    497   \n",
-                            "22                              2001                    538   \n",
-                            "23                              2000                    470   \n",
-                            "24  Sources: Forbes.[18][67][66][68]                          \n",
-                            "\n",
-                            "   Group's combined net worth  \n",
-                            "0              $12.2 trillion  \n",
-                            "1              $12.7 trillion  \n",
-                            "2              $13.1 trillion  \n",
-                            "3               $8.0 trillion  \n",
-                            "4               $8.7 trillion  \n",
-                            "5               $9.1 trillion  \n",
-                            "6               $7.7 trillion  \n",
-                            "7               $6.5 trillion  \n",
-                            "8               $7.1 trillion  \n",
-                            "9               $6.4 trillion  \n",
-                            "10              $5.4 trillion  \n",
-                            "11              $4.6 trillion  \n",
-                            "12              $4.5 trillion  \n",
-                            "13              $3.6 trillion  \n",
-                            "14              $2.4 trillion  \n",
-                            "15              $4.4 trillion  \n",
-                            "16              $3.5 trillion  \n",
-                            "17              $2.6 trillion  \n",
-                            "18              $2.2 trillion  \n",
-                            "19              $1.9 trillion  \n",
-                            "20              $1.4 trillion  \n",
-                            "21              $1.5 trillion  \n",
-                            "22              $1.8 trillion  \n",
-                            "23               $898 billion  \n",
-                            "24                             "
-                        ]
-                    },
-                    "execution_count": 8,
-                    "metadata": {},
-                    "output_type": "execute_result"
-                }
-            ],
-            "source": [
-                "# shows list of top billionaires\n",
-                "table_dfs[1]"
-            ]
-        },
-        {
-            "attachments": {},
-            "cell_type": "markdown",
-            "id": "02967be4-be85-4046-b4e2-e5dd8e65628a",
-            "metadata": {},
-            "source": [
-                "## Create Pandas Query Engines\n",
-                "\n",
-                "We create a pandas query engine over each structured table.\n",
-                "\n",
-                "These can be executed on their own to answer queries about each table."
-            ]
-        },
-        {
-            "cell_type": "code",
-            "execution_count": 9,
-            "id": "2f38bbf0-502a-44f7-b33b-443fcd90583a",
-            "metadata": {
-                "tags": []
-            },
-            "outputs": [],
-            "source": [
-                "# define query engines over these tables\n",
-                "df_query_engines = [PandasQueryEngine(table_df) for table_df in table_dfs]"
-            ]
-        },
-        {
-            "cell_type": "code",
-            "execution_count": 10,
-            "id": "9fbc43a0-5655-4c8a-80d4-71c7fe9d7275",
-            "metadata": {
-                "tags": []
-            },
-            "outputs": [
-                {
-                    "name": "stdout",
-                    "output_type": "stream",
-                    "text": [
-                        "df.iloc[1]['Net worth\\n(USD)']\n"
-                    ]
-                },
-                {
-                    "data": {
-                        "text/plain": [
-                            "Response(response='$180\\xa0billion', source_nodes=[], metadata={'pandas_instruction_str': \"\\ndf.iloc[1]['Net worth\\\\n(USD)']\"})"
-                        ]
-                    },
-                    "execution_count": 10,
-                    "metadata": {},
-                    "output_type": "execute_result"
-                }
-            ],
-            "source": [
-                "df_query_engines[0].query(\n",
-                "    \"What's the net worth of the second richest billionaire in 2023?\"\n",
-                ")"
-            ]
-        },
-        {
-            "cell_type": "code",
-            "execution_count": 41,
-            "id": "78dbe39d-eea0-4c7f-bea7-2c0f6f6591cd",
-            "metadata": {
-                "tags": []
-            },
-            "outputs": [
-                {
-                    "name": "stdout",
-                    "output_type": "stream",
-                    "text": [
-                        "df[df['Year'] == '2009']['Number of billionaires'].iloc[0]\n"
-                    ]
-                },
-                {
-                    "data": {
-                        "text/plain": [
-                            "Response(response='793', source_nodes=[], metadata={'pandas_instruction_str': \"\\ndf[df['Year'] == '2009']['Number of billionaires'].iloc[0]\"})"
-                        ]
-                    },
-                    "execution_count": 41,
-                    "metadata": {},
-                    "output_type": "execute_result"
-                }
-            ],
-            "source": [
-                "df_query_engines[1].query(\"How many billionaires were there in 2009?\")"
-            ]
-        },
-        {
-            "attachments": {},
-            "cell_type": "markdown",
-            "id": "e9bca53c-8766-42e4-96c7-145e7f14be34",
-            "metadata": {},
-            "source": [
-                "## Build Vector Index\n",
-                "\n",
-                "Build vector index over the chunked document as well as over the additional `IndexNode` objects linked to the tables."
-            ]
-        },
-        {
-            "cell_type": "code",
-            "execution_count": 42,
-            "id": "fffd5616-4256-46da-a765-10476a1ee1ee",
-            "metadata": {
-                "tags": []
-            },
-            "outputs": [],
-            "source": [
-                "llm = OpenAI(temperature=0, model=\"gpt-4\")\n",
-                "\n",
-                "service_context = ServiceContext.from_defaults(\n",
-                "    llm=llm,\n",
-                ")"
-            ]
-        },
-        {
-            "cell_type": "code",
-            "execution_count": 43,
-            "id": "6a8b6605-823a-4607-be0e-99c67d5a90ff",
-            "metadata": {
-                "tags": []
-            },
-            "outputs": [],
-            "source": [
-                "doc_nodes = service_context.node_parser.get_nodes_from_documents(docs)"
-            ]
-        },
-        {
-            "cell_type": "code",
-            "execution_count": 61,
-            "id": "6a3d249c-2242-4158-88ea-d16b67815107",
-            "metadata": {
-                "tags": []
-            },
-            "outputs": [],
-            "source": [
-                "# define index nodes\n",
-                "summaries = [\n",
-                "    \"This node provides information about the world's richest billionaires in 2023\",\n",
-                "    \"This node provides information on the number of billionaires and their combined net worth from 2000 to 2023.\",\n",
-                "]\n",
-                "\n",
-                "df_nodes = [\n",
-                "    IndexNode(text=summary, index_id=f\"pandas{idx}\")\n",
-                "    for idx, summary in enumerate(summaries)\n",
-                "]\n",
-                "\n",
-                "df_id_query_engine_mapping = {\n",
-                "    f\"pandas{idx}\": df_query_engine\n",
-                "    for idx, df_query_engine in enumerate(df_query_engines)\n",
-                "}"
-            ]
-        },
-        {
-            "cell_type": "code",
-            "execution_count": 62,
-            "id": "abf87458-cd3d-4ac4-b934-20ee8a9a820a",
-            "metadata": {
-                "tags": []
-            },
-            "outputs": [],
-            "source": [
-                "# construct top-level vector index + query engine\n",
-                "vector_index = VectorStoreIndex(doc_nodes + df_nodes)\n",
-                "vector_retriever = vector_index.as_retriever(similarity_top_k=1)"
-            ]
-        },
-        {
-            "attachments": {},
-            "cell_type": "markdown",
-            "id": "6ed917f6-e407-4ebb-9c15-36aedd207c6f",
-            "metadata": {},
-            "source": [
-                "## Use `RecursiveRetriever` in our `RetrieverQueryEngine`\n",
-                "\n",
-                "We define a `RecursiveRetriever` object to recursively retrieve/query nodes. We then put this in our `RetrieverQueryEngine` along with a `ResponseSynthesizer` to synthesize a response.\n",
-                "\n",
-                "We pass in mappings from id to retriever and id to query engine. We then pass in a root id representing the retriever we query first."
-            ]
-        },
-        {
-            "cell_type": "code",
-            "execution_count": 63,
-            "id": "9a7d6031-f7a0-45c2-9a84-813b4e3fcf28",
-            "metadata": {
-                "tags": []
-            },
-            "outputs": [],
-            "source": [
-                "# baseline vector index (that doesn't include the extra df nodes).\n",
-                "# used to benchmark\n",
-                "vector_index0 = VectorStoreIndex(doc_nodes)\n",
-                "vector_query_engine0 = vector_index0.as_query_engine()"
-            ]
-        },
-        {
-            "cell_type": "code",
-            "execution_count": 64,
-            "id": "e38d1e90-7d83-46bb-99d7-0892aef4d3ca",
-            "metadata": {
-                "tags": []
-            },
-            "outputs": [],
-            "source": [
-                "from llama_index.retrievers import RecursiveRetriever\n",
-                "from llama_index.query_engine import RetrieverQueryEngine\n",
-                "from llama_index.response_synthesizers import get_response_synthesizer\n",
-                "\n",
-                "recursive_retriever = RecursiveRetriever(\n",
-                "    \"vector\",\n",
-                "    retriever_dict={\"vector\": vector_retriever},\n",
-                "    query_engine_dict=df_id_query_engine_mapping,\n",
-                "    verbose=True,\n",
-                ")\n",
-                "\n",
-                "response_synthesizer = get_response_synthesizer(\n",
-                "    # service_context=service_context,\n",
-                "    response_mode=\"compact\"\n",
-                ")\n",
-                "\n",
-                "query_engine = RetrieverQueryEngine.from_args(\n",
-                "    recursive_retriever, response_synthesizer=response_synthesizer\n",
-                ")"
-            ]
-        },
-        {
-            "cell_type": "code",
-            "execution_count": 65,
-            "id": "6af6823d-bd07-4088-8422-bd9aa3224b08",
-            "metadata": {
-                "tags": []
-            },
-            "outputs": [
-                {
-                    "name": "stdout",
-                    "output_type": "stream",
-                    "text": [
-                        "\u001b[36;1m\u001b[1;3mRetrieving with query id None: What's the net worth of the second richest billionaire in 2023?\n",
-                        "\u001b[0m\u001b[38;5;200m\u001b[1;3mRetrieved node with id, entering: pandas0\n",
-                        "\u001b[0m\u001b[36;1m\u001b[1;3mRetrieving with query id pandas0: What's the net worth of the second richest billionaire in 2023?\n",
-                        "\u001b[0mdf.iloc[1]['Net worth\\n(USD)']\n",
-                        "\u001b[32;1m\u001b[1;3mGot response: $180 billion\n",
-                        "\u001b[0m"
-                    ]
-                }
-            ],
-            "source": [
-                "response = query_engine.query(\n",
-                "    \"What's the net worth of the second richest billionaire in 2023?\"\n",
-                ")"
-            ]
-        },
-        {
-            "cell_type": "code",
-            "execution_count": 66,
-            "id": "6122ff8e-f84d-47cc-b363-44621e0623ab",
-            "metadata": {
-                "tags": []
-            },
-            "outputs": [
-                {
-                    "data": {
-                        "text/plain": [
-                            "\"Query: What's the net worth of the second richest billionaire in 2023?\\nResponse: $180\\xa0billion\""
-                        ]
-                    },
-                    "execution_count": 66,
-                    "metadata": {},
-                    "output_type": "execute_result"
-                }
-            ],
-            "source": [
-                "response.source_nodes[0].node.get_content()"
-            ]
-        },
-        {
-            "cell_type": "code",
-            "execution_count": 67,
-            "id": "4096f30c-c6a3-4f74-b496-1240fdc08fd4",
-            "metadata": {
-                "tags": []
-            },
-            "outputs": [
-                {
-                    "data": {
-                        "text/plain": [
-                            "'\\n$180 billion'"
-                        ]
-                    },
-                    "execution_count": 67,
-                    "metadata": {},
-                    "output_type": "execute_result"
-                }
-            ],
-            "source": [
-                "str(response)"
-            ]
-        },
-        {
-            "cell_type": "code",
-            "execution_count": 68,
-            "id": "5cf133a7-2532-4179-af21-d495eb547083",
-            "metadata": {},
-            "outputs": [
-                {
-                    "name": "stdout",
-                    "output_type": "stream",
-                    "text": [
-                        "\u001b[36;1m\u001b[1;3mRetrieving with query id None: How many billionaires were there in 2009?\n",
-                        "\u001b[0m\u001b[38;5;200m\u001b[1;3mRetrieved node with id, entering: pandas1\n",
-                        "\u001b[0m\u001b[36;1m\u001b[1;3mRetrieving with query id pandas1: How many billionaires were there in 2009?\n",
-                        "\u001b[0mdf[df['Year'] == '2009']['Number of billionaires'].iloc[0]\n",
-                        "\u001b[32;1m\u001b[1;3mGot response: 793\n",
-                        "\u001b[0m"
-                    ]
-                }
-            ],
-            "source": [
-                "response = query_engine.query(\"How many billionaires were there in 2009?\")"
-            ]
-        },
-        {
-            "cell_type": "code",
-            "execution_count": 69,
-            "id": "489e4c59-a40c-47b8-a788-e80558ce7e3a",
-            "metadata": {
-                "tags": []
-            },
-            "outputs": [
-                {
-                    "data": {
-                        "text/plain": [
-                            "'\\n793'"
-                        ]
-                    },
-                    "execution_count": 69,
-                    "metadata": {},
-                    "output_type": "execute_result"
-                }
-            ],
-            "source": [
-                "str(response)"
-            ]
-        },
-        {
-            "cell_type": "code",
-            "execution_count": 35,
-            "id": "551781f3-8761-4385-966d-a0a6b0526ed6",
-            "metadata": {
-                "tags": []
-            },
-            "outputs": [],
-            "source": [
-                "response = vector_query_engine0.query(\n",
-                "    \"What's the net worth of the second richest billionaire in 2023?\"\n",
-                ")"
-            ]
-        },
-        {
-            "cell_type": "code",
-            "execution_count": 36,
-            "id": "3656db61-32bc-49c6-9774-8439323358a5",
-            "metadata": {
-                "tags": []
-            },
-            "outputs": [
-                {
-                    "name": "stdout",
-                    "output_type": "stream",
-                    "text": [
-                        "7/1/23, 11:31 PM\n",
-                        "The World's Billionaires - Wikipedia\n",
-                        "https://en.wikipedia.org/wiki/The_World%27s_Billionaires\n",
-                        "3/33\n",
-                        "No.\n",
-                        "Name\n",
-                        "Net worth\n",
-                        "(USD)\n",
-                        "Age\n",
-                        "Nationality\n",
-                        "Primary source(s) of wealth\n",
-                        "1 \n",
-                        "Bernard Arnault &\n",
-                        "family\n",
-                        "$211 billion \n",
-                        "74\n",
-                        " France\n",
-                        "LVMH\n",
-                        "2 \n",
-                        "Elon Musk\n",
-                        "$180 billion \n",
-                        "51\n",
-                        " United\n",
-                        "States\n",
-                        "Tesla, SpaceX, X Corp.\n",
-                        "3 \n",
-                        "Jeff Bezos\n",
-                        "$114 billion \n",
-                        "59\n",
-                        " United\n",
-                        "States\n",
-                        "Amazon\n",
-                        "4 \n",
-                        "Larry Ellison\n",
-                        "$107 billion \n",
-                        "78\n",
-                        " United\n",
-                        "States\n",
-                        "Oracle Corporation\n",
-                        "5 \n",
-                        "Warren Buffett\n",
-                        "$106 billion \n",
-                        "92\n",
-                        " United\n",
-                        "States\n",
-                        "Berkshire Hathaway\n",
-                        "6 \n",
-                        "Bill Gates\n",
-                        "$104 billion \n",
-                        "67\n",
-                        " United\n",
-                        "States\n",
-                        "Microsoft\n",
-                        "7 \n",
-                        "Michael Bloomberg\n",
-                        "$94.5 billion \n",
-                        "81\n",
-                        " United\n",
-                        "States\n",
-                        "Bloomberg L.P.\n",
-                        "8 \n",
-                        "Carlos Slim & family\n",
-                        "$93 billion \n",
-                        "83\n",
-                        " Mexico\n",
-                        "Telmex, América Móvil, Grupo\n",
-                        "Carso\n",
-                        "9 \n",
-                        "Mukesh Ambani\n",
-                        "$83.4 billion \n",
-                        "65\n",
-                        " India\n",
-                        "Reliance Industries\n",
-                        "10 \n",
-                        "Steve Ballmer\n",
-                        "$80.7 billion \n",
-                        "67\n",
-                        " United\n",
-                        "States\n",
-                        "Microsoft\n",
-                        "In the 36th annual Forbes list of the world's billionaires, the list included 2,668 billionaires with a\n",
-                        "total net wealth of $12.7 trillion, down 97 members from 2021.[6]\n",
-                        "2022\n"
-                    ]
-                }
-            ],
-            "source": [
-                "print(response.source_nodes[1].node.get_content())"
-            ]
-        },
-        {
-            "cell_type": "code",
-            "execution_count": 37,
-            "id": "89b47692-95f0-4077-9439-d8af237e5c16",
-            "metadata": {
-                "tags": []
-            },
-            "outputs": [
-                {
-                    "name": "stdout",
-                    "output_type": "stream",
-                    "text": [
-                        "\n",
-                        "The net worth of the second richest billionaire in 2023 is $211 billion.\n"
-                    ]
-                }
-            ],
-            "source": [
-                "print(str(response))"
-            ]
-        },
-        {
-            "cell_type": "code",
-            "execution_count": 38,
-            "id": "1fbe211d-d59b-4f87-897c-0fa03e42641e",
-            "metadata": {
-                "tags": []
-            },
-            "outputs": [
-                {
-                    "data": {
-                        "text/plain": [
-                            "\"7/1/23, 11:31 PM\\nThe World's Billionaires - Wikipedia\\nhttps://en.wikipedia.org/wiki/The_World%27s_Billionaires\\n3/33\\nNo.\\nName\\nNet worth\\n(USD)\\nAge\\nNationality\\nPrimary source(s) of wealth\\n1 \\nBernard Arnault &\\nfamily\\n$211\\xa0billion\\xa0\\n74\\n\\xa0France\\nLVMH\\n2 \\nElon Musk\\n$180\\xa0billion\\xa0\\n51\\n\\xa0United\\nStates\\nTesla, SpaceX, X Corp.\\n3 \\nJeff Bezos\\n$114\\xa0billion\\xa0\\n59\\n\\xa0United\\nStates\\nAmazon\\n4 \\nLarry Ellison\\n$107\\xa0billion\\xa0\\n78\\n\\xa0United\\nStates\\nOracle Corporation\\n5 \\nWarren Buffett\\n$106\\xa0billion\\xa0\\n92\\n\\xa0United\\nStates\\nBerkshire Hathaway\\n6 \\nBill Gates\\n$104\\xa0billion\\xa0\\n67\\n\\xa0United\\nStates\\nMicrosoft\\n7 \\nMichael Bloomberg\\n$94.5\\xa0billion\\xa0\\n81\\n\\xa0United\\nStates\\nBloomberg L.P.\\n8 \\nCarlos Slim & family\\n$93\\xa0billion\\xa0\\n83\\n\\xa0Mexico\\nTelmex, América Móvil, Grupo\\nCarso\\n9 \\nMukesh Ambani\\n$83.4\\xa0billion \\n65\\n\\xa0India\\nReliance Industries\\n10 \\nSteve Ballmer\\n$80.7\\xa0billion\\xa0\\n67\\n\\xa0United\\nStates\\nMicrosoft\\nIn the 36th annual Forbes list of the world's billionaires, the list included 2,668 billionaires with a\\ntotal net wealth of $12.7 trillion, down 97 members from 2021.[6]\\n2022\""
-                        ]
-                    },
-                    "execution_count": 38,
-                    "metadata": {},
-                    "output_type": "execute_result"
-                }
-            ],
-            "source": [
-                "response.source_nodes[1].node.get_content()"
-            ]
-        },
-        {
-            "cell_type": "code",
-            "execution_count": null,
-            "id": "960c81f6-b7a6-43ac-aa4b-9ef20a5400b1",
-            "metadata": {},
-            "outputs": [],
-            "source": []
-        }
-    ],
-    "metadata": {
-        "kernelspec": {
-            "display_name": "llama_index_v2",
-            "language": "python",
-            "name": "llama_index_v2"
-        },
-        "language_info": {
-            "codemirror_mode": {
-                "name": "ipython",
-                "version": 3
-            },
-            "file_extension": ".py",
-            "mimetype": "text/x-python",
-            "name": "python",
-            "nbconvert_exporter": "python",
-            "pygments_lexer": "ipython3",
-            "version": "3.10.10"
-        }
-    },
-    "nbformat": 4,
-    "nbformat_minor": 5
-=======
  "cells": [
   {
    "attachments": {},
@@ -1314,7 +175,7 @@
        "      <th>0</th>\n",
        "      <td>1</td>\n",
        "      <td>Bernard Arnault &amp;\\nfamily</td>\n",
-       "      <td>$211 billion</td>\n",
+       "      <td>$211 billion</td>\n",
        "      <td>74</td>\n",
        "      <td>France</td>\n",
        "      <td>LVMH</td>\n",
@@ -1323,7 +184,7 @@
        "      <th>1</th>\n",
        "      <td>2</td>\n",
        "      <td>Elon Musk</td>\n",
-       "      <td>$180 billion</td>\n",
+       "      <td>$180 billion</td>\n",
        "      <td>51</td>\n",
        "      <td>United\\nStates</td>\n",
        "      <td>Tesla, SpaceX, X Corp.</td>\n",
@@ -1332,7 +193,7 @@
        "      <th>2</th>\n",
        "      <td>3</td>\n",
        "      <td>Jeff Bezos</td>\n",
-       "      <td>$114 billion</td>\n",
+       "      <td>$114 billion</td>\n",
        "      <td>59</td>\n",
        "      <td>United\\nStates</td>\n",
        "      <td>Amazon</td>\n",
@@ -1341,7 +202,7 @@
        "      <th>3</th>\n",
        "      <td>4</td>\n",
        "      <td>Larry Ellison</td>\n",
-       "      <td>$107 billion</td>\n",
+       "      <td>$107 billion</td>\n",
        "      <td>78</td>\n",
        "      <td>United\\nStates</td>\n",
        "      <td>Oracle Corporation</td>\n",
@@ -1350,7 +211,7 @@
        "      <th>4</th>\n",
        "      <td>5</td>\n",
        "      <td>Warren Buffett</td>\n",
-       "      <td>$106 billion</td>\n",
+       "      <td>$106 billion</td>\n",
        "      <td>92</td>\n",
        "      <td>United\\nStates</td>\n",
        "      <td>Berkshire Hathaway</td>\n",
@@ -1359,7 +220,7 @@
        "      <th>5</th>\n",
        "      <td>6</td>\n",
        "      <td>Bill Gates</td>\n",
-       "      <td>$104 billion</td>\n",
+       "      <td>$104 billion</td>\n",
        "      <td>67</td>\n",
        "      <td>United\\nStates</td>\n",
        "      <td>Microsoft</td>\n",
@@ -1368,7 +229,7 @@
        "      <th>6</th>\n",
        "      <td>7</td>\n",
        "      <td>Michael Bloomberg</td>\n",
-       "      <td>$94.5 billion</td>\n",
+       "      <td>$94.5 billion</td>\n",
        "      <td>81</td>\n",
        "      <td>United\\nStates</td>\n",
        "      <td>Bloomberg L.P.</td>\n",
@@ -1377,7 +238,7 @@
        "      <th>7</th>\n",
        "      <td>8</td>\n",
        "      <td>Carlos Slim &amp; family</td>\n",
-       "      <td>$93 billion</td>\n",
+       "      <td>$93 billion</td>\n",
        "      <td>83</td>\n",
        "      <td>Mexico</td>\n",
        "      <td>Telmex, América Móvil, Grupo\\nCarso</td>\n",
@@ -1386,7 +247,7 @@
        "      <th>8</th>\n",
        "      <td>9</td>\n",
        "      <td>Mukesh Ambani</td>\n",
-       "      <td>$83.4 billion</td>\n",
+       "      <td>$83.4 billion</td>\n",
        "      <td>65</td>\n",
        "      <td>India</td>\n",
        "      <td>Reliance Industries</td>\n",
@@ -1395,7 +256,7 @@
        "      <th>9</th>\n",
        "      <td>10</td>\n",
        "      <td>Steve Ballmer</td>\n",
-       "      <td>$80.7 billion</td>\n",
+       "      <td>$80.7 billion</td>\n",
        "      <td>67</td>\n",
        "      <td>United\\nStates</td>\n",
        "      <td>Microsoft</td>\n",
@@ -1406,16 +267,16 @@
       ],
       "text/plain": [
        "  No.                       Name Net worth\\n(USD) Age     Nationality  \\\n",
-       "0   1  Bernard Arnault &\\nfamily     $211 billion  74          France   \n",
-       "1   2                  Elon Musk     $180 billion  51  United\\nStates   \n",
-       "2   3                 Jeff Bezos     $114 billion  59  United\\nStates   \n",
-       "3   4              Larry Ellison     $107 billion  78  United\\nStates   \n",
-       "4   5             Warren Buffett     $106 billion  92  United\\nStates   \n",
-       "5   6                 Bill Gates     $104 billion  67  United\\nStates   \n",
-       "6   7          Michael Bloomberg    $94.5 billion  81  United\\nStates   \n",
-       "7   8       Carlos Slim & family      $93 billion  83          Mexico   \n",
-       "8   9              Mukesh Ambani    $83.4 billion  65           India   \n",
-       "9  10              Steve Ballmer    $80.7 billion  67  United\\nStates   \n",
+       "0   1  Bernard Arnault &\\nfamily     $211 billion  74          France   \n",
+       "1   2                  Elon Musk     $180 billion  51  United\\nStates   \n",
+       "2   3                 Jeff Bezos     $114 billion  59  United\\nStates   \n",
+       "3   4              Larry Ellison     $107 billion  78  United\\nStates   \n",
+       "4   5             Warren Buffett     $106 billion  92  United\\nStates   \n",
+       "5   6                 Bill Gates     $104 billion  67  United\\nStates   \n",
+       "6   7          Michael Bloomberg    $94.5 billion  81  United\\nStates   \n",
+       "7   8       Carlos Slim & family      $93 billion  83          Mexico   \n",
+       "8   9              Mukesh Ambani    $83.4 billion  65           India   \n",
+       "9  10              Steve Ballmer    $80.7 billion  67  United\\nStates   \n",
        "\n",
        "           Primary source(s) of wealth  \n",
        "0                                 LVMH  \n",
@@ -1739,7 +600,7 @@
      "name": "stdout",
      "output_type": "stream",
      "text": [
-      "$180 billion\n"
+      "$180 billion\n"
      ]
     }
    ],
@@ -1923,7 +784,7 @@
       "\u001b[36;1m\u001b[1;3mRetrieving with query id None: What's the net worth of the second richest billionaire in 2023?\n",
       "\u001b[0m\u001b[38;5;200m\u001b[1;3mRetrieved node with id, entering: pandas0\n",
       "\u001b[0m\u001b[36;1m\u001b[1;3mRetrieving with query id pandas0: What's the net worth of the second richest billionaire in 2023?\n",
-      "\u001b[0m\u001b[32;1m\u001b[1;3mGot response: $180 billion\n",
+      "\u001b[0m\u001b[32;1m\u001b[1;3mGot response: $180 billion\n",
       "\u001b[0m"
      ]
     }
@@ -2131,5 +992,4 @@
  },
  "nbformat": 4,
  "nbformat_minor": 5
->>>>>>> b401fd75
 }