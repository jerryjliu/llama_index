{
 "cells": [
  {
   "cell_type": "markdown",
   "id": "f560d34d",
   "metadata": {},
   "source": [
    "<a href=\"https://colab.research.google.com/github/jerryjliu/llama_index/blob/main/docs/examples/query_engine/citation_query_engine.ipynb\" target=\"_parent\"><img src=\"https://colab.research.google.com/assets/colab-badge.svg\" alt=\"Open In Colab\"/></a>"
   ]
  },
  {
   "attachments": {},
   "cell_type": "markdown",
   "id": "48f59719",
   "metadata": {},
   "source": [
    "# CitationQueryEngine\n",
    "\n",
    "This notebook walks through how to use the CitationQueryEngine\n",
    "\n",
    "The CitationQueryEngine can be used with any existing index."
   ]
  },
  {
   "cell_type": "markdown",
   "id": "f5384b69",
   "metadata": {},
   "source": [
    "If you're opening this Notebook on colab, you will probably need to install LlamaIndex 🦙."
   ]
  },
  {
   "cell_type": "code",
   "execution_count": null,
   "id": "5723d6ba",
   "metadata": {},
   "outputs": [],
   "source": [
    "!pip install llama-index"
   ]
  },
  {
   "attachments": {},
   "cell_type": "markdown",
   "id": "69269151",
   "metadata": {},
   "source": [
    "## Setup"
   ]
  },
  {
   "cell_type": "code",
   "execution_count": null,
   "id": "6b0d7e13",
   "metadata": {},
   "outputs": [
    {
     "name": "stderr",
     "output_type": "stream",
     "text": [
      "/home/loganm/miniconda3/envs/llama-index/lib/python3.11/site-packages/tqdm/auto.py:21: TqdmWarning: IProgress not found. Please update jupyter and ipywidgets. See https://ipywidgets.readthedocs.io/en/stable/user_install.html\n",
      "  from .autonotebook import tqdm as notebook_tqdm\n"
     ]
    }
   ],
   "source": [
    "import os\n",
    "from llama_index.llms import OpenAI\n",
    "from llama_index.query_engine import CitationQueryEngine\n",
    "from llama_index.retrievers import VectorIndexRetriever\n",
    "from llama_index import (\n",
    "    VectorStoreIndex,\n",
    "    SimpleDirectoryReader,\n",
    "    StorageContext,\n",
    "    load_index_from_storage,\n",
    "    LLMPredictor,\n",
    "    ServiceContext,\n",
    ")"
   ]
  },
  {
   "cell_type": "code",
   "execution_count": null,
   "id": "1a9c49be",
   "metadata": {},
   "outputs": [],
   "source": [
    "service_context = ServiceContext.from_defaults(\n",
    "    llm=OpenAI(model=\"gpt-3.5-turbo\", temperature=0)\n",
    ")"
   ]
  },
  {
   "cell_type": "markdown",
   "id": "5f5b3411",
   "metadata": {},
   "source": [
    "# Download Data"
   ]
  },
  {
   "cell_type": "code",
   "execution_count": null,
   "id": "0fe05936",
   "metadata": {},
   "outputs": [],
   "source": [
    "!mkdir -p 'data/paul_graham/'\n",
    "!wget 'https://raw.githubusercontent.com/run-llama/llama_index/main/docs/examples/data/paul_graham/paul_graham_essay.txt' -O 'data/paul_graham/paul_graham_essay.txt'"
   ]
  },
  {
   "cell_type": "code",
   "execution_count": null,
   "id": "80b8d666",
   "metadata": {},
   "outputs": [],
   "source": [
    "if not os.path.exists(\"./citation\"):\n",
<<<<<<< HEAD
    "    documents = SimpleDirectoryReader(\"./data/paul_graham\").load_data()\n",
    "    index = VectorStoreIndex.from_documents(documents, service_context=service_context)\n",
=======
    "    documents = SimpleDirectoryReader(\"../data/paul_graham\").load_data()\n",
    "    index = VectorStoreIndex.from_documents(\n",
    "        documents, service_context=service_context\n",
    "    )\n",
>>>>>>> 91649e1d
    "    index.storage_context.persist(persist_dir=\"./citation\")\n",
    "else:\n",
    "    index = load_index_from_storage(\n",
    "        StorageContext.from_defaults(persist_dir=\"./citation\"),\n",
    "        service_context=service_context,\n",
    "    )"
   ]
  },
  {
   "attachments": {},
   "cell_type": "markdown",
   "id": "afc2c839",
   "metadata": {},
   "source": [
    "## Create the CitationQueryEngine w/ Default Arguments"
   ]
  },
  {
   "cell_type": "code",
   "execution_count": null,
   "id": "7bc3d1e9",
   "metadata": {},
   "outputs": [],
   "source": [
    "query_engine = CitationQueryEngine.from_args(\n",
    "    index,\n",
    "    similarity_top_k=3,\n",
    "    # here we can control how granular citation sources are, the default is 512\n",
    "    citation_chunk_size=512,\n",
    ")"
   ]
  },
  {
   "cell_type": "code",
   "execution_count": null,
   "id": "b80df9c3",
   "metadata": {},
   "outputs": [],
   "source": [
    "response = query_engine.query(\"What did the author do growing up?\")"
   ]
  },
  {
   "cell_type": "code",
   "execution_count": null,
   "id": "1f13b143",
   "metadata": {},
   "outputs": [
    {
     "name": "stdout",
     "output_type": "stream",
     "text": [
      "Before college, the author worked on writing short stories and programming on an IBM 1401 using an early version of Fortran [1]. They later got a TRS-80 computer and wrote simple games, a program to predict rocket heights, and a word processor [2].\n"
     ]
    }
   ],
   "source": [
    "print(response)"
   ]
  },
  {
   "cell_type": "code",
   "execution_count": null,
   "id": "c7064870",
   "metadata": {},
   "outputs": [
    {
     "name": "stdout",
     "output_type": "stream",
     "text": [
      "6\n"
     ]
    }
   ],
   "source": [
    "# source nodes are 6, because the original chunks of 1024-sized nodes were broken into more granular nodes\n",
    "print(len(response.source_nodes))"
   ]
  },
  {
   "attachments": {},
   "cell_type": "markdown",
   "id": "f3e61c2c",
   "metadata": {},
   "source": [
    "### Inspecting the Actual Source\n",
    "Sources start counting at 1, but python arrays start counting at zero!\n",
    "\n",
    "Let's confirm the source makes sense."
   ]
  },
  {
   "cell_type": "code",
   "execution_count": null,
   "id": "e7397ccb",
   "metadata": {},
   "outputs": [
    {
     "name": "stdout",
     "output_type": "stream",
     "text": [
      "Source 1:\n",
      "What I Worked On\n",
      "\n",
      "February 2021\n",
      "\n",
      "Before college the two main things I worked on, outside of school, were writing and programming. I didn't write essays. I wrote what beginning writers were supposed to write then, and probably still are: short stories. My stories were awful. They had hardly any plot, just characters with strong feelings, which I imagined made them deep.\n",
      "\n",
      "The first programs I tried writing were on the IBM 1401 that our school district used for what was then called \"data processing.\" This was in 9th grade, so I was 13 or 14. The school district's 1401 happened to be in the basement of our junior high school, and my friend Rich Draves and I got permission to use it. It was like a mini Bond villain's lair down there, with all these alien-looking machines — CPU, disk drives, printer, card reader — sitting up on a raised floor under bright fluorescent lights.\n",
      "\n",
      "The language we used was an early version of Fortran. You had to type programs on punch cards, then stack them in the card reader and press a button to load the program into memory and run it. The result would ordinarily be to print something on the spectacularly loud printer.\n",
      "\n",
      "I was puzzled by the 1401. I couldn't figure out what to do with it. And in retrospect there's not much I could have done with it. The only form of input to programs was data stored on punched cards, and I didn't have any data stored on punched cards. The only other option was to do things that didn't rely on any input, like calculate approximations of pi, but I didn't know enough math to do anything interesting of that type. So I'm not surprised I can't remember any programs I wrote, because they can't have done much. My clearest memory is of the moment I learned it was possible for programs not to terminate, when one of mine didn't. On a machine without time-sharing, this was a social as well as a technical error, as the data center manager's expression made clear.\n",
      "\n",
      "With microcomputers, everything changed. Now you could have a computer sitting right in front of you, on a desk, that could respond to your keystrokes as it was running instead of just churning through a stack of punch cards and then stopping.\n"
     ]
    }
   ],
   "source": [
    "print(response.source_nodes[0].node.get_text())"
   ]
  },
  {
   "cell_type": "code",
   "execution_count": null,
   "id": "911db74a",
   "metadata": {},
   "outputs": [
    {
     "name": "stdout",
     "output_type": "stream",
     "text": [
      "Source 2:\n",
      "[1]\n",
      "\n",
      "The first of my friends to get a microcomputer built it himself. It was sold as a kit by Heathkit. I remember vividly how impressed and envious I felt watching him sitting in front of it, typing programs right into the computer.\n",
      "\n",
      "Computers were expensive in those days and it took me years of nagging before I convinced my father to buy one, a TRS-80, in about 1980. The gold standard then was the Apple II, but a TRS-80 was good enough. This was when I really started programming. I wrote simple games, a program to predict how high my model rockets would fly, and a word processor that my father used to write at least one book. There was only room in memory for about 2 pages of text, so he'd write 2 pages at a time and then print them out, but it was a lot better than a typewriter.\n",
      "\n",
      "Though I liked programming, I didn't plan to study it in college. In college I was going to study philosophy, which sounded much more powerful. It seemed, to my naive high school self, to be the study of the ultimate truths, compared to which the things studied in other fields would be mere domain knowledge. What I discovered when I got to college was that the other fields took up so much of the space of ideas that there wasn't much left for these supposed ultimate truths. All that seemed left for philosophy were edge cases that people in other fields felt could safely be ignored.\n",
      "\n",
      "I couldn't have put this into words when I was 18. All I knew at the time was that I kept taking philosophy courses and they kept being boring. So I decided to switch to AI.\n",
      "\n",
      "AI was in the air in the mid 1980s, but there were two things especially that made me want to work on it: a novel by Heinlein called The Moon is a Harsh Mistress, which featured an intelligent computer called Mike, and a PBS documentary that showed Terry Winograd using SHRDLU. I haven't tried rereading The\n"
     ]
    }
   ],
   "source": [
    "print(response.source_nodes[1].node.get_text())"
   ]
  },
  {
   "attachments": {},
   "cell_type": "markdown",
   "id": "4ba9767b",
   "metadata": {},
   "source": [
    "## Adjusting Settings\n",
    "\n",
    "Note that setting the chunk size larger than the original chunk size of the nodes will have no effect.\n",
    "\n",
    "The default node chunk size is 1024, so here, we are not making our citation nodes any more granular."
   ]
  },
  {
   "cell_type": "code",
   "execution_count": null,
   "id": "ca0b4dc3",
   "metadata": {},
   "outputs": [],
   "source": [
    "query_engine = CitationQueryEngine.from_args(\n",
    "    index,\n",
    "    # increase the citation chunk size!\n",
    "    citation_chunk_size=1024,\n",
    "    similarity_top_k=3,\n",
    ")"
   ]
  },
  {
   "cell_type": "code",
   "execution_count": null,
   "id": "ce1649ba",
   "metadata": {},
   "outputs": [],
   "source": [
    "response = query_engine.query(\"What did the author do growing up?\")"
   ]
  },
  {
   "cell_type": "code",
   "execution_count": null,
   "id": "3ca375ad",
   "metadata": {},
   "outputs": [
    {
     "name": "stdout",
     "output_type": "stream",
     "text": [
      "Before college, the author worked on writing short stories and programming on an IBM 1401 using an early version of Fortran [1].\n"
     ]
    }
   ],
   "source": [
    "print(response)"
   ]
  },
  {
   "cell_type": "code",
   "execution_count": null,
   "id": "0278ecb2",
   "metadata": {},
   "outputs": [
    {
     "name": "stdout",
     "output_type": "stream",
     "text": [
      "3\n"
     ]
    }
   ],
   "source": [
    "# should be less source nodes now!\n",
    "print(len(response.source_nodes))"
   ]
  },
  {
   "attachments": {},
   "cell_type": "markdown",
   "id": "e776d819",
   "metadata": {},
   "source": [
    "### Inspecting the Actual Source\n",
    "Sources start counting at 1, but python arrays start counting at zero!\n",
    "\n",
    "Let's confirm the source makes sense."
   ]
  },
  {
   "cell_type": "code",
   "execution_count": null,
   "id": "7af6ec68",
   "metadata": {},
   "outputs": [
    {
     "name": "stdout",
     "output_type": "stream",
     "text": [
      "Source 1:\n",
      "What I Worked On\n",
      "\n",
      "February 2021\n",
      "\n",
      "Before college the two main things I worked on, outside of school, were writing and programming. I didn't write essays. I wrote what beginning writers were supposed to write then, and probably still are: short stories. My stories were awful. They had hardly any plot, just characters with strong feelings, which I imagined made them deep.\n",
      "\n",
      "The first programs I tried writing were on the IBM 1401 that our school district used for what was then called \"data processing.\" This was in 9th grade, so I was 13 or 14. The school district's 1401 happened to be in the basement of our junior high school, and my friend Rich Draves and I got permission to use it. It was like a mini Bond villain's lair down there, with all these alien-looking machines — CPU, disk drives, printer, card reader — sitting up on a raised floor under bright fluorescent lights.\n",
      "\n",
      "The language we used was an early version of Fortran. You had to type programs on punch cards, then stack them in the card reader and press a button to load the program into memory and run it. The result would ordinarily be to print something on the spectacularly loud printer.\n",
      "\n",
      "I was puzzled by the 1401. I couldn't figure out what to do with it. And in retrospect there's not much I could have done with it. The only form of input to programs was data stored on punched cards, and I didn't have any data stored on punched cards. The only other option was to do things that didn't rely on any input, like calculate approximations of pi, but I didn't know enough math to do anything interesting of that type. So I'm not surprised I can't remember any programs I wrote, because they can't have done much. My clearest memory is of the moment I learned it was possible for programs not to terminate, when one of mine didn't. On a machine without time-sharing, this was a social as well as a technical error, as the data center manager's expression made clear.\n",
      "\n",
      "With microcomputers, everything changed. Now you could have a computer sitting right in front of you, on a desk, that could respond to your keystrokes as it was running instead of just churning through a stack of punch cards and then stopping. [1]\n",
      "\n",
      "The first of my friends to get a microcomputer built it himself. It was sold as a kit by Heathkit. I remember vividly how impressed and envious I felt watching him sitting in front of it, typing programs right into the computer.\n",
      "\n",
      "Computers were expensive in those days and it took me years of nagging before I convinced my father to buy one, a TRS-80, in about 1980. The gold standard then was the Apple II, but a TRS-80 was good enough. This was when I really started programming. I wrote simple games, a program to predict how high my model rockets would fly, and a word processor that my father used to write at least one book. There was only room in memory for about 2 pages of text, so he'd write 2 pages at a time and then print them out, but it was a lot better than a typewriter.\n",
      "\n",
      "Though I liked programming, I didn't plan to study it in college. In college I was going to study philosophy, which sounded much more powerful. It seemed, to my naive high school self, to be the study of the ultimate truths, compared to which the things studied in other fields would be mere domain knowledge. What I discovered when I got to college was that the other fields took up so much of the space of ideas that there wasn't much left for these supposed ultimate truths. All that seemed left for philosophy were edge cases that people in other fields felt could safely be ignored.\n",
      "\n",
      "I couldn't have put this into words when I was 18. All I knew at the time was that I kept taking philosophy courses and they kept being boring. So I decided to switch to AI.\n",
      "\n",
      "AI was in the air in the mid 1980s, but there were two things especially that made me want to work on it: a novel by Heinlein called The Moon is a Harsh Mistress, which featured an intelligent computer called Mike, and a PBS documentary that showed Terry Winograd using SHRDLU. I haven't tried rereading The\n"
     ]
    }
   ],
   "source": [
    "print(response.source_nodes[0].node.get_text())"
   ]
  }
 ],
 "metadata": {
  "kernelspec": {
   "display_name": "llama-index",
   "language": "python",
   "name": "llama-index"
  },
  "language_info": {
   "codemirror_mode": {
    "name": "ipython",
    "version": 3
   },
   "file_extension": ".py",
   "mimetype": "text/x-python",
   "name": "python",
   "nbconvert_exporter": "python",
   "pygments_lexer": "ipython3"
  }
 },
 "nbformat": 4,
 "nbformat_minor": 5
}<|MERGE_RESOLUTION|>--- conflicted
+++ resolved
@@ -117,15 +117,10 @@
    "outputs": [],
    "source": [
     "if not os.path.exists(\"./citation\"):\n",
-<<<<<<< HEAD
     "    documents = SimpleDirectoryReader(\"./data/paul_graham\").load_data()\n",
-    "    index = VectorStoreIndex.from_documents(documents, service_context=service_context)\n",
-=======
-    "    documents = SimpleDirectoryReader(\"../data/paul_graham\").load_data()\n",
     "    index = VectorStoreIndex.from_documents(\n",
     "        documents, service_context=service_context\n",
     "    )\n",
->>>>>>> 91649e1d
     "    index.storage_context.persist(persist_dir=\"./citation\")\n",
     "else:\n",
     "    index = load_index_from_storage(\n",
