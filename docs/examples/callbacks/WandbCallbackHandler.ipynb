{
 "cells": [
  {
   "cell_type": "markdown",
   "id": "c0d8b66c",
   "metadata": {},
   "source": [
    "# Wandb Callback Handler\n",
    "\n",
    "[Weights & Biases Prompts](https://docs.wandb.ai/guides/prompts) is a suite of LLMOps tools built for the development of LLM-powered applications.\n",
    "\n",
    "The `WandbCallbackHandler` is integrated with W&B Prompts to visualize and inspect the execution flow of your index construction, or querying over your index and more. You can use this handler to persist your created indices as W&B Artifacts allowing you to version control your indices.\n"
   ]
  },
  {
   "cell_type": "code",
   "execution_count": 1,
   "id": "612f35ad",
   "metadata": {},
   "outputs": [
    {
     "name": "stdout",
     "output_type": "stream",
     "text": [
      "OpenAI API key configured\n"
     ]
    }
   ],
   "source": [
    "import os\n",
    "from getpass import getpass\n",
    "\n",
    "if os.getenv(\"OPENAI_API_KEY\") is None:\n",
    "    os.environ[\"OPENAI_API_KEY\"] = getpass(\n",
    "        \"Paste your OpenAI key from: https://platform.openai.com/account/api-keys\\n\"\n",
    "    )\n",
    "assert os.getenv(\"OPENAI_API_KEY\", \"\").startswith(\n",
    "    \"sk-\"\n",
    "), \"This doesn't look like a valid OpenAI API key\"\n",
    "print(\"OpenAI API key configured\")"
   ]
  },
  {
   "cell_type": "code",
   "execution_count": 2,
   "id": "78a29d9a",
   "metadata": {},
   "outputs": [],
   "source": [
    "from llama_index.callbacks import CallbackManager, CBEventType\n",
    "from llama_index.callbacks import LlamaDebugHandler, WandbCallbackHandler\n",
    "from llama_index import (\n",
    "    GPTListIndex,\n",
    "    GPTTreeIndex,\n",
    "    GPTVectorStoreIndex,\n",
    "    ServiceContext,\n",
    "    SimpleDirectoryReader,\n",
    "    LLMPredictor,\n",
    "    GPTSimpleKeywordTableIndex,\n",
    "    StorageContext,\n",
    ")\n",
    "from llama_index.indices.composability import ComposableGraph\n",
    "from llama_index import load_index_from_storage, load_graph_from_storage\n",
    "from llama_index.llms import OpenAI"
   ]
  },
  {
   "cell_type": "markdown",
   "id": "e6feb252",
   "metadata": {},
   "source": [
    "## Setup LLM"
   ]
  },
  {
   "cell_type": "code",
   "execution_count": 3,
   "id": "d22fee33",
   "metadata": {},
   "outputs": [],
   "source": [
    "llm = OpenAI(model=\"gpt-4\", temperature=0)"
   ]
  },
  {
   "cell_type": "markdown",
   "id": "8790f4c7",
   "metadata": {},
   "source": [
    "## W&B Callback Manager Setup"
   ]
  },
  {
   "cell_type": "markdown",
   "id": "8a32b984-772e-4832-945e-cb6fc7be9e0b",
   "metadata": {},
   "source": [
    "**Option 1**: Set Global Evaluation Handler"
   ]
  },
  {
   "cell_type": "code",
   "execution_count": null,
   "id": "2a3b9d22-cd67-4fb5-9785-254e58179a02",
   "metadata": {},
   "outputs": [],
   "source": [
    "from llama_index import set_global_handler\n",
    "\n",
    "set_global_handler(\"wandb\", run_args={\"project\": \"llamaindex\"})\n",
    "wandb_callback = llama_index.global_handler"
   ]
  },
  {
   "cell_type": "code",
   "execution_count": null,
   "id": "c0645550-0585-4d3f-b075-32905552b2c4",
   "metadata": {},
   "outputs": [],
   "source": [
    "service_context = ServiceContext.from_defaults(llm=llm)"
   ]
  },
  {
   "cell_type": "markdown",
   "id": "d1755516-f8ad-458e-b52f-f7665c023e43",
   "metadata": {},
   "source": [
    "**Option 2**: Manually Configure Callback Handler\n",
    "\n",
    "Also configure a debugger handler for extra notebook visibility."
   ]
  },
  {
   "cell_type": "code",
   "execution_count": 4,
   "id": "defa9155-daca-4a8f-8ca6-87d1ee98f084",
   "metadata": {},
<<<<<<< HEAD
   "outputs": [
    {
     "name": "stderr",
     "output_type": "stream",
     "text": [
      "Failed to detect the name of this notebook, you can set it manually with the WANDB_NOTEBOOK_NAME environment variable to enable code saving.\n",
      "\u001b[34m\u001b[1mwandb\u001b[0m: Streaming LlamaIndex events to W&B at https://wandb.ai/logan-markewich/llamaindex/runs/xeiwvvgg\n",
      "\u001b[34m\u001b[1mwandb\u001b[0m: `WandbCallbackHandler` is currently in beta.\n",
      "\u001b[34m\u001b[1mwandb\u001b[0m: Please report any issues to https://github.com/wandb/wandb/issues with the tag `llamaindex`.\n"
     ]
    }
   ],
=======
   "outputs": [],
>>>>>>> 99b32229
   "source": [
    "llama_debug = LlamaDebugHandler(print_trace_on_end=True)\n",
    "\n",
    "# wandb.init args\n",
    "run_args = dict(\n",
    "    project=\"llamaindex\",\n",
    ")\n",
    "\n",
    "wandb_callback = WandbCallbackHandler(run_args=run_args)\n",
    "\n",
    "callback_manager = CallbackManager([llama_debug, wandb_callback])\n",
    "\n",
    "service_context = ServiceContext.from_defaults(\n",
    "    callback_manager=callback_manager, llm=llm\n",
    ")"
   ]
  },
  {
   "cell_type": "markdown",
   "id": "c4cf969a",
   "metadata": {},
   "source": [
    "> After running the above cell, you will get the W&B run page URL. Here you will find a trace table with all the events tracked using [Weights and Biases' Prompts](https://docs.wandb.ai/guides/prompts) feature."
   ]
  },
  {
   "cell_type": "markdown",
   "id": "a4a7c101",
   "metadata": {},
   "source": [
    "## 1. Indexing"
   ]
  },
  {
   "cell_type": "code",
   "execution_count": 20,
   "id": "d1011596",
   "metadata": {},
   "outputs": [],
   "source": [
    "docs = SimpleDirectoryReader(\"../data/paul_graham/\").load_data()"
   ]
  },
  {
   "cell_type": "code",
   "execution_count": 21,
   "id": "d3d6975c",
   "metadata": {},
   "outputs": [
    {
     "name": "stdout",
     "output_type": "stream",
     "text": [
      "**********\n",
      "Trace: index_construction\n",
      "    |_node_parsing ->  0.295179 seconds\n",
      "      |_chunking ->  0.293976 seconds\n",
      "    |_embedding ->  0.494492 seconds\n",
      "    |_embedding ->  0.346162 seconds\n",
      "**********\n"
     ]
    },
    {
     "name": "stderr",
     "output_type": "stream",
     "text": [
      "\u001b[34m\u001b[1mwandb\u001b[0m: Logged trace tree to W&B.\n"
     ]
    }
   ],
   "source": [
    "index = GPTVectorStoreIndex.from_documents(docs, service_context=service_context)"
   ]
  },
  {
   "cell_type": "markdown",
   "id": "0a948efc",
   "metadata": {},
   "source": [
    "### 1.1 Persist Index as W&B Artifacts"
   ]
  },
  {
   "cell_type": "code",
   "execution_count": 22,
   "id": "8ad58e67",
   "metadata": {},
   "outputs": [
    {
     "name": "stderr",
     "output_type": "stream",
     "text": [
      "\u001b[34m\u001b[1mwandb\u001b[0m: Adding directory to artifact (/Users/loganmarkewich/llama_index/docs/examples/callbacks/wandb/run-20230801_152955-ds93prxa/files/storage)... Done. 0.0s\n"
     ]
    }
   ],
   "source": [
    "wandb_callback.persist_index(index, index_name=\"simple_vector_store\")"
   ]
  },
  {
   "cell_type": "markdown",
   "id": "7ed156a6",
   "metadata": {},
   "source": [
    "### 1.2 Download Index from W&B Artifacts"
   ]
  },
  {
   "cell_type": "code",
   "execution_count": 23,
   "id": "dc35f448",
   "metadata": {},
   "outputs": [
    {
     "name": "stderr",
     "output_type": "stream",
     "text": [
      "\u001b[34m\u001b[1mwandb\u001b[0m:   3 of 3 files downloaded.  \n"
     ]
    },
    {
     "name": "stdout",
     "output_type": "stream",
     "text": [
      "**********\n",
      "Trace: index_construction\n",
      "**********\n"
     ]
    }
   ],
   "source": [
    "storage_context = wandb_callback.load_storage_context(\n",
    "    artifact_url=\"ayut/llamaindex/simple_vector_store:v0\"\n",
    ")\n",
    "\n",
    "# Load the index and initialize a query engine\n",
    "index = load_index_from_storage(storage_context, service_context=service_context)"
   ]
  },
  {
   "cell_type": "markdown",
   "id": "ae4de4a9",
   "metadata": {},
   "source": [
    "## 2. Query Over Index"
   ]
  },
  {
   "cell_type": "code",
   "execution_count": 24,
   "id": "42221465",
   "metadata": {},
   "outputs": [
    {
     "name": "stdout",
     "output_type": "stream",
     "text": [
      "**********\n",
      "Trace: query\n",
      "    |_query ->  2.695958 seconds\n",
      "      |_retrieve ->  0.806379 seconds\n",
      "        |_embedding ->  0.802871 seconds\n",
      "      |_synthesize ->  1.8893 seconds\n",
      "        |_llm ->  1.842434 seconds\n",
      "**********\n"
     ]
    },
    {
     "name": "stderr",
     "output_type": "stream",
     "text": [
      "\u001b[34m\u001b[1mwandb\u001b[0m: Logged trace tree to W&B.\n"
     ]
    },
    {
     "name": "stdout",
     "output_type": "stream",
     "text": [
      "The text does not provide information on what the author did growing up.\n"
     ]
    }
   ],
   "source": [
    "query_engine = index.as_query_engine()\n",
    "response = query_engine.query(\"What did the author do growing up?\")\n",
    "print(response, sep=\"\\n\")"
   ]
  },
  {
   "cell_type": "markdown",
   "id": "d7250272",
   "metadata": {},
   "source": [
    "## 3. Build Complex Indices"
   ]
  },
  {
   "cell_type": "code",
   "execution_count": 25,
   "id": "3a5f2671",
   "metadata": {},
   "outputs": [],
   "source": [
    "# fetch \"New York City\" page from Wikipedia\n",
    "from pathlib import Path\n",
    "\n",
    "import requests\n",
    "\n",
    "response = requests.get(\n",
    "    \"https://en.wikipedia.org/w/api.php\",\n",
    "    params={\n",
    "        \"action\": \"query\",\n",
    "        \"format\": \"json\",\n",
    "        \"titles\": \"New York City\",\n",
    "        \"prop\": \"extracts\",\n",
    "        \"explaintext\": True,\n",
    "    },\n",
    ").json()\n",
    "page = next(iter(response[\"query\"][\"pages\"].values()))\n",
    "nyc_text = page[\"extract\"]\n",
    "\n",
    "data_path = Path(\"data\")\n",
    "if not data_path.exists():\n",
    "    Path.mkdir(data_path)\n",
    "\n",
    "with open(\"data/nyc_text.txt\", \"w\") as fp:\n",
    "    fp.write(nyc_text)"
   ]
  },
  {
   "cell_type": "code",
   "execution_count": 26,
   "id": "cf0c0307",
   "metadata": {},
   "outputs": [],
   "source": [
    "# load NYC dataset\n",
    "nyc_documents = SimpleDirectoryReader(\"data/\").load_data()\n",
    "# load PG's essay\n",
    "essay_documents = SimpleDirectoryReader(\"../data/paul_graham\").load_data()"
   ]
  },
  {
   "cell_type": "code",
   "execution_count": 27,
   "id": "0c2dbdea",
   "metadata": {},
   "outputs": [],
   "source": [
    "# While building a composable index, to correctly save the index,\n",
    "# the same `storage_context` needs to be passed to every index.\n",
    "storage_context = StorageContext.from_defaults()"
   ]
  },
  {
   "cell_type": "code",
   "execution_count": 28,
   "id": "1d795f6f",
   "metadata": {},
   "outputs": [
    {
     "name": "stdout",
     "output_type": "stream",
     "text": [
      "**********\n",
      "Trace: index_construction\n",
      "    |_node_parsing ->  0.491078 seconds\n",
      "      |_chunking ->  0.48921 seconds\n",
      "    |_embedding ->  0.314621 seconds\n",
      "    |_embedding ->  0.65393 seconds\n",
      "    |_embedding ->  0.452587 seconds\n",
      "    |_embedding ->  0.510454 seconds\n",
      "**********\n"
     ]
    },
    {
     "name": "stderr",
     "output_type": "stream",
     "text": [
      "\u001b[34m\u001b[1mwandb\u001b[0m: Logged trace tree to W&B.\n"
     ]
    }
   ],
   "source": [
    "# build NYC index\n",
    "nyc_index = GPTVectorStoreIndex.from_documents(\n",
    "    nyc_documents, service_context=service_context, storage_context=storage_context\n",
    ")"
   ]
  },
  {
   "cell_type": "code",
   "execution_count": 29,
   "id": "e9a49c5a",
   "metadata": {},
   "outputs": [
    {
     "name": "stdout",
     "output_type": "stream",
     "text": [
      "**********\n",
      "Trace: index_construction\n",
      "    |_node_parsing ->  0.340749 seconds\n",
      "      |_chunking ->  0.339598 seconds\n",
      "    |_embedding ->  0.280761 seconds\n",
      "    |_embedding ->  0.315542 seconds\n",
      "**********\n"
     ]
    },
    {
     "name": "stderr",
     "output_type": "stream",
     "text": [
      "\u001b[34m\u001b[1mwandb\u001b[0m: Logged trace tree to W&B.\n"
     ]
    }
   ],
   "source": [
    "# build essay index\n",
    "essay_index = GPTVectorStoreIndex.from_documents(\n",
    "    essay_documents, service_context=service_context, storage_context=storage_context\n",
    ")"
   ]
  },
  {
   "cell_type": "markdown",
   "id": "60aa7e5f",
   "metadata": {},
   "source": [
    "### 3.1. Query Over Graph Index"
   ]
  },
  {
   "cell_type": "code",
   "execution_count": 36,
   "id": "d2704b34",
   "metadata": {},
   "outputs": [],
   "source": [
    "nyc_index_summary = \"\"\"\n",
    "    New York, often called New York City or NYC, \n",
    "    is the most populous city in the United States. \n",
    "    With a 2020 population of 8,804,190 distributed over 300.46 square miles (778.2 km2), \n",
    "    New York City is also the most densely populated major city in the United States, \n",
    "    and is more than twice as populous as second-place Los Angeles. \n",
    "    New York City lies at the southern tip of New York State, and \n",
    "    constitutes the geographical and demographic center of both the \n",
    "    Northeast megalopolis and the New York metropolitan area, the \n",
    "    largest metropolitan area in the world by urban landmass.[8] With over \n",
    "    20.1 million people in its metropolitan statistical area and 23.5 million \n",
    "    in its combined statistical area as of 2020, New York is one of the world's \n",
    "    most populous megacities, and over 58 million people live within 250 mi (400 km) of \n",
    "    the city. New York City is a global cultural, financial, and media center with \n",
    "    a significant influence on commerce, health care and life sciences, entertainment, \n",
    "    research, technology, education, politics, tourism, dining, art, fashion, and sports. \n",
    "    Home to the headquarters of the United Nations, \n",
    "    New York is an important center for international diplomacy,\n",
    "    an established safe haven for global investors, and is sometimes described as the capital of the world.\n",
    "\"\"\"\n",
    "essay_index_summary = \"\"\"\n",
    "    Author: Paul Graham. \n",
    "    The author grew up painting and writing essays. \n",
    "    He wrote a book on Lisp and did freelance Lisp hacking work to support himself. \n",
    "    He also became the de facto studio assistant for Idelle Weber, an early photorealist painter. \n",
    "    He eventually had the idea to start a company to put art galleries online, but the idea was unsuccessful. \n",
    "    He then had the idea to write software to build online stores, which became the basis for his successful company, Viaweb. \n",
    "    After Viaweb was acquired by Yahoo!, the author returned to painting and started writing essays online. \n",
    "    He wrote a book of essays, Hackers & Painters, and worked on spam filters. \n",
    "    He also bought a building in Cambridge to use as an office. \n",
    "    He then had the idea to start Y Combinator, an investment firm that would \n",
    "    make a larger number of smaller investments and help founders remain as CEO. \n",
    "    He and his partner Jessica Livingston ran Y Combinator and funded a batch of startups twice a year. \n",
    "    He also continued to write essays, cook for groups of friends, and explore the concept of invented vs discovered in software. \n",
    "\"\"\""
   ]
  },
  {
   "cell_type": "code",
   "execution_count": 37,
   "id": "353a644b",
   "metadata": {
    "scrolled": true
   },
   "outputs": [
    {
     "name": "stdout",
     "output_type": "stream",
     "text": [
      "**********\n",
      "Trace: graph_construction\n",
      "**********\n"
     ]
    }
   ],
   "source": [
    "from llama_index import StorageContext, load_graph_from_storage\n",
    "\n",
    "graph = ComposableGraph.from_indices(\n",
    "    GPTSimpleKeywordTableIndex,\n",
    "    [nyc_index, essay_index],\n",
    "    index_summaries=[nyc_index_summary, essay_index_summary],\n",
    "    max_keywords_per_chunk=50,\n",
    "    service_context=service_context,\n",
    "    storage_context=storage_context,\n",
    ")"
   ]
  },
  {
<<<<<<< HEAD
   "cell_type": "code",
   "execution_count": 38,
=======
   "cell_type": "markdown",
   "id": "cda70171",
   "metadata": {},
   "source": [
    "### 3.1.1 Persist Composable Index as W&B Artifacts "
   ]
  },
  {
   "cell_type": "code",
   "execution_count": 17,
   "id": "4c3ebaf7",
   "metadata": {},
   "outputs": [
    {
     "name": "stderr",
     "output_type": "stream",
     "text": [
      "\u001b[34m\u001b[1mwandb\u001b[0m: Adding directory to artifact (/Users/ayushthakur/integrations/llamaindex/llama_index/docs/examples/callbacks/wandb/run-20230607_012558-js7j48l9/files/storage)... Done. 0.0s\n"
     ]
    }
   ],
   "source": [
    "wandb_callback.persist_index(graph, index_name=\"composable_graph\")"
   ]
  },
  {
   "cell_type": "markdown",
   "id": "ff60da73",
   "metadata": {},
   "source": [
    "### 3.1.2 Download Index from W&B Artifacts"
   ]
  },
  {
   "cell_type": "code",
   "execution_count": 18,
   "id": "8ce7ecb3",
   "metadata": {},
   "outputs": [
    {
     "name": "stderr",
     "output_type": "stream",
     "text": [
      "\u001b[34m\u001b[1mwandb\u001b[0m:   3 of 3 files downloaded.  \n"
     ]
    },
    {
     "name": "stdout",
     "output_type": "stream",
     "text": [
      "**********\n",
      "Trace: index_construction\n",
      "**********\n",
      "**********\n",
      "Trace: index_construction\n",
      "**********\n",
      "**********\n",
      "Trace: index_construction\n",
      "**********\n"
     ]
    }
   ],
   "source": [
    "storage_context = wandb_callback.load_storage_context(\n",
    "    artifact_url=\"ayut/llamaindex/composable_graph:v0\"\n",
    ")\n",
    "\n",
    "# Load the graph and initialize a query engine\n",
    "graph = load_graph_from_storage(\n",
    "    storage_context, root_id=graph.root_id, service_context=service_context\n",
    ")\n",
    "query_engine = index.as_query_engine()"
   ]
  },
  {
   "cell_type": "markdown",
   "id": "b30ddfc9",
   "metadata": {},
   "source": [
    "### 3.1.3 Query"
   ]
  },
  {
   "cell_type": "code",
   "execution_count": 19,
>>>>>>> 99b32229
   "id": "e852e00f",
   "metadata": {},
   "outputs": [
    {
     "name": "stdout",
     "output_type": "stream",
     "text": [
      "**********\n",
      "Trace: query\n",
      "    |_query ->  58.207419 seconds\n",
      "      |_retrieve ->  2.672269 seconds\n",
      "        |_llm ->  2.671922 seconds\n",
      "      |_query ->  39.630366 seconds\n",
      "        |_retrieve ->  0.165883 seconds\n",
      "          |_embedding ->  0.158699 seconds\n",
      "        |_synthesize ->  39.46435 seconds\n",
      "          |_llm ->  39.410054 seconds\n",
      "      |_synthesize ->  15.904373 seconds\n",
      "        |_llm ->  15.900012 seconds\n",
      "**********\n"
     ]
    },
    {
     "name": "stderr",
     "output_type": "stream",
     "text": [
      "\u001b[34m\u001b[1mwandb\u001b[0m: Logged trace tree to W&B.\n"
     ]
    },
    {
     "name": "stdout",
     "output_type": "stream",
     "text": [
      "New York City has a humid subtropical climate, making it the northernmost major city in North America with this type of climate. During the winter, the city is chilly and damp. The average daily temperature in January, the coldest month, is 33.3 °F (0.7 °C). Temperatures can drop to 10 °F (−12 °C) several times each winter, but can also reach 60 °F (16 °C) for several days even in the coldest winter month. The city also experiences the urban heat island effect, which can increase nighttime temperatures. The most extreme temperatures have ranged from −15 °F (−26 °C) to 106 °F (41 °C).\n"
     ]
    }
   ],
   "source": [
    "query_engine = graph.as_query_engine()\n",
    "\n",
    "response = query_engine.query(\n",
    "    \"What is the climate of New York City like? How cold is it during the winter?\",\n",
    ")\n",
    "print(response, sep=\"\\n\")"
   ]
  },
  {
   "cell_type": "markdown",
   "id": "c49ff101",
   "metadata": {},
   "source": [
    "## Close W&B Callback Handler\n",
    "\n",
    "When we are done tracking our events we can close the wandb run."
   ]
  },
  {
   "cell_type": "code",
   "execution_count": 39,
   "id": "28ef6a7b",
   "metadata": {},
   "outputs": [],
   "source": [
    "wandb_callback.finish()"
   ]
  },
  {
   "cell_type": "code",
   "execution_count": null,
   "id": "510f771b",
   "metadata": {},
   "outputs": [],
   "source": []
  }
 ],
 "metadata": {
  "kernelspec": {
   "display_name": "Python 3 (ipykernel)",
   "language": "python",
   "name": "python3"
  },
  "language_info": {
   "codemirror_mode": {
    "name": "ipython",
    "version": 3
   },
   "file_extension": ".py",
   "mimetype": "text/x-python",
   "name": "python",
   "nbconvert_exporter": "python",
   "pygments_lexer": "ipython3",
<<<<<<< HEAD
   "version": "3.9.6"
=======
   "version": "3.10.10"
>>>>>>> 99b32229
  }
 },
 "nbformat": 4,
 "nbformat_minor": 5
}<|MERGE_RESOLUTION|>--- conflicted
+++ resolved
@@ -136,22 +136,7 @@
    "execution_count": 4,
    "id": "defa9155-daca-4a8f-8ca6-87d1ee98f084",
    "metadata": {},
-<<<<<<< HEAD
-   "outputs": [
-    {
-     "name": "stderr",
-     "output_type": "stream",
-     "text": [
-      "Failed to detect the name of this notebook, you can set it manually with the WANDB_NOTEBOOK_NAME environment variable to enable code saving.\n",
-      "\u001b[34m\u001b[1mwandb\u001b[0m: Streaming LlamaIndex events to W&B at https://wandb.ai/logan-markewich/llamaindex/runs/xeiwvvgg\n",
-      "\u001b[34m\u001b[1mwandb\u001b[0m: `WandbCallbackHandler` is currently in beta.\n",
-      "\u001b[34m\u001b[1mwandb\u001b[0m: Please report any issues to https://github.com/wandb/wandb/issues with the tag `llamaindex`.\n"
-     ]
-    }
-   ],
-=======
-   "outputs": [],
->>>>>>> 99b32229
+   "outputs": [],
    "source": [
     "llama_debug = LlamaDebugHandler(print_trace_on_end=True)\n",
     "\n",
@@ -561,10 +546,6 @@
    ]
   },
   {
-<<<<<<< HEAD
-   "cell_type": "code",
-   "execution_count": 38,
-=======
    "cell_type": "markdown",
    "id": "cda70171",
    "metadata": {},
@@ -650,7 +631,6 @@
   {
    "cell_type": "code",
    "execution_count": 19,
->>>>>>> 99b32229
    "id": "e852e00f",
    "metadata": {},
    "outputs": [
@@ -742,11 +722,7 @@
    "name": "python",
    "nbconvert_exporter": "python",
    "pygments_lexer": "ipython3",
-<<<<<<< HEAD
    "version": "3.9.6"
-=======
-   "version": "3.10.10"
->>>>>>> 99b32229
   }
  },
  "nbformat": 4,
