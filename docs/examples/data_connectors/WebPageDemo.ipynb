{
<<<<<<< HEAD
    "cells": [
        {
            "cell_type": "markdown",
            "id": "d3497013",
            "metadata": {},
            "source": [
                "<a href=\"https://colab.research.google.com/github/jerryjliu/llama_index/blob/main/docs/examples/data_connectors/WebPageDemo.ipynb\" target=\"_parent\"><img src=\"https://colab.research.google.com/assets/colab-badge.svg\" alt=\"Open In Colab\"/></a>"
            ]
        },
        {
            "cell_type": "markdown",
            "id": "30146ad2-f165-4f4b-ae07-fe6597a2964f",
            "metadata": {},
            "source": [
                "# Web Page Reader\n",
                "\n",
                "Demonstrates our web page reader."
            ]
        },
        {
            "cell_type": "markdown",
            "id": "28ac01fc",
            "metadata": {},
            "source": [
                "If you're opening this Notebook on colab, you will probably need to install LlamaIndex 🦙."
            ]
        },
        {
            "cell_type": "code",
            "execution_count": null,
            "id": "039aa47a",
            "metadata": {},
            "outputs": [],
            "source": [
                "!pip install llama-index"
            ]
        },
        {
            "cell_type": "code",
            "execution_count": null,
            "id": "3c39063b",
            "metadata": {},
            "outputs": [],
            "source": [
                "import logging\n",
                "import sys\n",
                "\n",
                "logging.basicConfig(stream=sys.stdout, level=logging.INFO)\n",
                "logging.getLogger().addHandler(logging.StreamHandler(stream=sys.stdout))"
            ]
        },
        {
            "cell_type": "markdown",
            "id": "2315a154-f72d-4447-b1eb-cde9b66868cb",
            "metadata": {},
            "source": [
                "#### Using SimpleWebPageReader"
            ]
        },
        {
            "cell_type": "code",
            "execution_count": null,
            "id": "87bf7ecd-50cd-47da-9f0e-bc48d7ae45d8",
            "metadata": {},
            "outputs": [],
            "source": [
                "from llama_index import SummaryIndex, SimpleWebPageReader\n",
                "from IPython.display import Markdown, display\n",
                "import os"
            ]
        },
        {
            "cell_type": "code",
            "execution_count": null,
            "id": "b6de3929-51eb-4064-b4b6-c203bb6debc4",
            "metadata": {},
            "outputs": [],
            "source": [
                "# NOTE: the html_to_text=True option requires html2text to be installed"
            ]
        },
        {
            "cell_type": "code",
            "execution_count": null,
            "id": "663403de-2e6e-4340-ab8f-8ee681bc06aa",
            "metadata": {},
            "outputs": [],
            "source": [
                "documents = SimpleWebPageReader(html_to_text=True).load_data(\n",
                "    [\"http://paulgraham.com/worked.html\"]\n",
                ")"
            ]
        },
        {
            "cell_type": "code",
            "execution_count": null,
            "id": "b8cd183a-2423-4a3e-ad92-dfe89ed5454e",
            "metadata": {},
            "outputs": [],
            "source": [
                "documents[0]"
            ]
        },
        {
            "cell_type": "code",
            "execution_count": null,
            "id": "26854cc3-af61-4910-ab6b-3bed6acfb447",
            "metadata": {},
            "outputs": [],
            "source": [
                "index = SummaryIndex.from_documents(documents)"
            ]
        },
        {
            "cell_type": "code",
            "execution_count": null,
            "id": "5cfdf87a-97cb-481f-ad51-be5bf8b5217f",
            "metadata": {},
            "outputs": [],
            "source": [
                "# set Logging to DEBUG for more detailed outputs\n",
                "query_engine = index.as_query_engine()\n",
                "response = query_engine.query(\"What did the author do growing up?\")"
            ]
        },
        {
            "cell_type": "code",
            "execution_count": null,
            "id": "7278d033-cae3-4ddf-96bd-75ea570ca53f",
            "metadata": {},
            "outputs": [],
            "source": [
                "display(Markdown(f\"<b>{response}</b>\"))"
            ]
        },
        {
            "cell_type": "markdown",
            "id": "2708dc99-0e4d-4c7e-b180-8392286d87c2",
            "metadata": {},
            "source": [
                "#### Using TrafilaturaWebReader"
            ]
        },
        {
            "cell_type": "code",
            "execution_count": null,
            "id": "aa2d54c6-c694-4852-a743-165e4777bd56",
            "metadata": {},
            "outputs": [],
            "source": [
                "from llama_index import TrafilaturaWebReader"
            ]
        },
        {
            "cell_type": "code",
            "execution_count": null,
            "id": "46854f2f-426e-40a3-a87f-5fb51f90e14c",
            "metadata": {},
            "outputs": [],
            "source": [
                "documents = TrafilaturaWebReader().load_data([\"http://paulgraham.com/worked.html\"])"
            ]
        },
        {
            "cell_type": "code",
            "execution_count": null,
            "id": "80752ad3-1ed8-4695-9247-22efbe475746",
            "metadata": {},
            "outputs": [],
            "source": [
                "index = SummaryIndex.from_documents(documents)"
            ]
        },
        {
            "cell_type": "code",
            "execution_count": null,
            "id": "8cc9b154-1dcf-479b-b49b-251874aea506",
            "metadata": {},
            "outputs": [],
            "source": [
                "# set Logging to DEBUG for more detailed outputs\n",
                "query_engine = index.as_query_engine()\n",
                "response = query_engine.query(\"What did the author do growing up?\")"
            ]
        },
        {
            "cell_type": "code",
            "execution_count": null,
            "id": "971b6415-8bcd-4d8b-a1de-9b7ada3cd392",
            "metadata": {},
            "outputs": [],
            "source": [
                "display(Markdown(f\"<b>{response}</b>\"))"
            ]
        },
        {
            "cell_type": "markdown",
            "id": "b2b6d07c",
            "metadata": {},
            "source": [
                "### Using RssReader"
            ]
        },
        {
            "cell_type": "code",
            "execution_count": null,
            "id": "a5ad5ca8",
            "metadata": {},
            "outputs": [],
            "source": [
                "from llama_index import SummaryIndex, RssReader\n",
                "\n",
                "documents = RssReader().load_data(\n",
                "    [\"https://rss.nytimes.com/services/xml/rss/nyt/HomePage.xml\"]\n",
                ")\n",
                "\n",
                "index = SummaryIndex.from_documents(documents)\n",
                "\n",
                "# set Logging to DEBUG for more detailed outputs\n",
                "query_engine = index.as_query_engine()\n",
                "response = query_engine.query(\"What happened in the news today?\")"
            ]
        }
    ],
    "metadata": {
        "kernelspec": {
            "display_name": "Python 3 (ipykernel)",
            "language": "python",
            "name": "python3"
        },
        "language_info": {
            "codemirror_mode": {
                "name": "ipython",
                "version": 3
            },
            "file_extension": ".py",
            "mimetype": "text/x-python",
            "name": "python",
            "nbconvert_exporter": "python",
            "pygments_lexer": "ipython3",
            "version": "3.11.1"
        },
        "vscode": {
            "interpreter": {
                "hash": "c32397a35d2e76e766f80c3872b208f0c0029e8a6a9b8e2a8fe7b1641cfa009b"
            }
        }
    },
    "nbformat": 4,
    "nbformat_minor": 5
=======
 "cells": [
  {
   "cell_type": "markdown",
   "id": "30146ad2-f165-4f4b-ae07-fe6597a2964f",
   "metadata": {},
   "source": [
    "# Web Page Reader\n",
    "\n",
    "Demonstrates our web page reader."
   ]
  },
  {
   "cell_type": "code",
   "execution_count": null,
   "id": "3c39063b",
   "metadata": {},
   "outputs": [],
   "source": [
    "import logging\n",
    "import sys\n",
    "\n",
    "logging.basicConfig(stream=sys.stdout, level=logging.INFO)\n",
    "logging.getLogger().addHandler(logging.StreamHandler(stream=sys.stdout))"
   ]
  },
  {
   "cell_type": "markdown",
   "id": "2315a154-f72d-4447-b1eb-cde9b66868cb",
   "metadata": {},
   "source": [
    "#### Using SimpleWebPageReader"
   ]
  },
  {
   "cell_type": "code",
   "execution_count": null,
   "id": "87bf7ecd-50cd-47da-9f0e-bc48d7ae45d8",
   "metadata": {},
   "outputs": [],
   "source": [
    "from llama_index import SummaryIndex, SimpleWebPageReader\n",
    "from IPython.display import Markdown, display\n",
    "import os"
   ]
  },
  {
   "cell_type": "code",
   "execution_count": null,
   "id": "b6de3929-51eb-4064-b4b6-c203bb6debc4",
   "metadata": {},
   "outputs": [],
   "source": [
    "# NOTE: the html_to_text=True option requires html2text to be installed"
   ]
  },
  {
   "cell_type": "code",
   "execution_count": null,
   "id": "663403de-2e6e-4340-ab8f-8ee681bc06aa",
   "metadata": {},
   "outputs": [],
   "source": [
    "documents = SimpleWebPageReader(html_to_text=True).load_data(\n",
    "    [\"http://paulgraham.com/worked.html\"]\n",
    ")"
   ]
  },
  {
   "cell_type": "code",
   "execution_count": null,
   "id": "b8cd183a-2423-4a3e-ad92-dfe89ed5454e",
   "metadata": {},
   "outputs": [],
   "source": [
    "documents[0]"
   ]
  },
  {
   "cell_type": "code",
   "execution_count": null,
   "id": "26854cc3-af61-4910-ab6b-3bed6acfb447",
   "metadata": {},
   "outputs": [],
   "source": [
    "index = SummaryIndex.from_documents(documents)"
   ]
  },
  {
   "cell_type": "code",
   "execution_count": null,
   "id": "5cfdf87a-97cb-481f-ad51-be5bf8b5217f",
   "metadata": {},
   "outputs": [],
   "source": [
    "# set Logging to DEBUG for more detailed outputs\n",
    "query_engine = index.as_query_engine()\n",
    "response = query_engine.query(\"What did the author do growing up?\")"
   ]
  },
  {
   "cell_type": "code",
   "execution_count": null,
   "id": "7278d033-cae3-4ddf-96bd-75ea570ca53f",
   "metadata": {},
   "outputs": [],
   "source": [
    "display(Markdown(f\"<b>{response}</b>\"))"
   ]
  },
  {
   "cell_type": "markdown",
   "id": "2708dc99-0e4d-4c7e-b180-8392286d87c2",
   "metadata": {},
   "source": [
    "#### Using TrafilaturaWebReader"
   ]
  },
  {
   "cell_type": "code",
   "execution_count": null,
   "id": "aa2d54c6-c694-4852-a743-165e4777bd56",
   "metadata": {},
   "outputs": [],
   "source": [
    "from llama_index import TrafilaturaWebReader"
   ]
  },
  {
   "cell_type": "code",
   "execution_count": null,
   "id": "46854f2f-426e-40a3-a87f-5fb51f90e14c",
   "metadata": {},
   "outputs": [],
   "source": [
    "documents = TrafilaturaWebReader().load_data(\n",
    "    [\"http://paulgraham.com/worked.html\"]\n",
    ")"
   ]
  },
  {
   "cell_type": "code",
   "execution_count": null,
   "id": "80752ad3-1ed8-4695-9247-22efbe475746",
   "metadata": {},
   "outputs": [],
   "source": [
    "index = SummaryIndex.from_documents(documents)"
   ]
  },
  {
   "cell_type": "code",
   "execution_count": null,
   "id": "8cc9b154-1dcf-479b-b49b-251874aea506",
   "metadata": {},
   "outputs": [],
   "source": [
    "# set Logging to DEBUG for more detailed outputs\n",
    "query_engine = index.as_query_engine()\n",
    "response = query_engine.query(\"What did the author do growing up?\")"
   ]
  },
  {
   "cell_type": "code",
   "execution_count": null,
   "id": "971b6415-8bcd-4d8b-a1de-9b7ada3cd392",
   "metadata": {},
   "outputs": [],
   "source": [
    "display(Markdown(f\"<b>{response}</b>\"))"
   ]
  },
  {
   "cell_type": "markdown",
   "id": "b2b6d07c",
   "metadata": {},
   "source": [
    "### Using RssReader"
   ]
  },
  {
   "cell_type": "code",
   "execution_count": null,
   "id": "a5ad5ca8",
   "metadata": {},
   "outputs": [],
   "source": [
    "from llama_index import SummaryIndex, RssReader\n",
    "\n",
    "documents = RssReader().load_data(\n",
    "    [\"https://rss.nytimes.com/services/xml/rss/nyt/HomePage.xml\"]\n",
    ")\n",
    "\n",
    "index = SummaryIndex.from_documents(documents)\n",
    "\n",
    "# set Logging to DEBUG for more detailed outputs\n",
    "query_engine = index.as_query_engine()\n",
    "response = query_engine.query(\"What happened in the news today?\")"
   ]
  }
 ],
 "metadata": {
  "kernelspec": {
   "display_name": "Python 3 (ipykernel)",
   "language": "python",
   "name": "python3"
  },
  "language_info": {
   "codemirror_mode": {
    "name": "ipython",
    "version": 3
   },
   "file_extension": ".py",
   "mimetype": "text/x-python",
   "name": "python",
   "nbconvert_exporter": "python",
   "pygments_lexer": "ipython3"
  },
  "vscode": {
   "interpreter": {
    "hash": "c32397a35d2e76e766f80c3872b208f0c0029e8a6a9b8e2a8fe7b1641cfa009b"
   }
  }
 },
 "nbformat": 4,
 "nbformat_minor": 5
>>>>>>> 91649e1d
}<|MERGE_RESOLUTION|>--- conflicted
+++ resolved
@@ -1,256 +1,4 @@
 {
-<<<<<<< HEAD
-    "cells": [
-        {
-            "cell_type": "markdown",
-            "id": "d3497013",
-            "metadata": {},
-            "source": [
-                "<a href=\"https://colab.research.google.com/github/jerryjliu/llama_index/blob/main/docs/examples/data_connectors/WebPageDemo.ipynb\" target=\"_parent\"><img src=\"https://colab.research.google.com/assets/colab-badge.svg\" alt=\"Open In Colab\"/></a>"
-            ]
-        },
-        {
-            "cell_type": "markdown",
-            "id": "30146ad2-f165-4f4b-ae07-fe6597a2964f",
-            "metadata": {},
-            "source": [
-                "# Web Page Reader\n",
-                "\n",
-                "Demonstrates our web page reader."
-            ]
-        },
-        {
-            "cell_type": "markdown",
-            "id": "28ac01fc",
-            "metadata": {},
-            "source": [
-                "If you're opening this Notebook on colab, you will probably need to install LlamaIndex 🦙."
-            ]
-        },
-        {
-            "cell_type": "code",
-            "execution_count": null,
-            "id": "039aa47a",
-            "metadata": {},
-            "outputs": [],
-            "source": [
-                "!pip install llama-index"
-            ]
-        },
-        {
-            "cell_type": "code",
-            "execution_count": null,
-            "id": "3c39063b",
-            "metadata": {},
-            "outputs": [],
-            "source": [
-                "import logging\n",
-                "import sys\n",
-                "\n",
-                "logging.basicConfig(stream=sys.stdout, level=logging.INFO)\n",
-                "logging.getLogger().addHandler(logging.StreamHandler(stream=sys.stdout))"
-            ]
-        },
-        {
-            "cell_type": "markdown",
-            "id": "2315a154-f72d-4447-b1eb-cde9b66868cb",
-            "metadata": {},
-            "source": [
-                "#### Using SimpleWebPageReader"
-            ]
-        },
-        {
-            "cell_type": "code",
-            "execution_count": null,
-            "id": "87bf7ecd-50cd-47da-9f0e-bc48d7ae45d8",
-            "metadata": {},
-            "outputs": [],
-            "source": [
-                "from llama_index import SummaryIndex, SimpleWebPageReader\n",
-                "from IPython.display import Markdown, display\n",
-                "import os"
-            ]
-        },
-        {
-            "cell_type": "code",
-            "execution_count": null,
-            "id": "b6de3929-51eb-4064-b4b6-c203bb6debc4",
-            "metadata": {},
-            "outputs": [],
-            "source": [
-                "# NOTE: the html_to_text=True option requires html2text to be installed"
-            ]
-        },
-        {
-            "cell_type": "code",
-            "execution_count": null,
-            "id": "663403de-2e6e-4340-ab8f-8ee681bc06aa",
-            "metadata": {},
-            "outputs": [],
-            "source": [
-                "documents = SimpleWebPageReader(html_to_text=True).load_data(\n",
-                "    [\"http://paulgraham.com/worked.html\"]\n",
-                ")"
-            ]
-        },
-        {
-            "cell_type": "code",
-            "execution_count": null,
-            "id": "b8cd183a-2423-4a3e-ad92-dfe89ed5454e",
-            "metadata": {},
-            "outputs": [],
-            "source": [
-                "documents[0]"
-            ]
-        },
-        {
-            "cell_type": "code",
-            "execution_count": null,
-            "id": "26854cc3-af61-4910-ab6b-3bed6acfb447",
-            "metadata": {},
-            "outputs": [],
-            "source": [
-                "index = SummaryIndex.from_documents(documents)"
-            ]
-        },
-        {
-            "cell_type": "code",
-            "execution_count": null,
-            "id": "5cfdf87a-97cb-481f-ad51-be5bf8b5217f",
-            "metadata": {},
-            "outputs": [],
-            "source": [
-                "# set Logging to DEBUG for more detailed outputs\n",
-                "query_engine = index.as_query_engine()\n",
-                "response = query_engine.query(\"What did the author do growing up?\")"
-            ]
-        },
-        {
-            "cell_type": "code",
-            "execution_count": null,
-            "id": "7278d033-cae3-4ddf-96bd-75ea570ca53f",
-            "metadata": {},
-            "outputs": [],
-            "source": [
-                "display(Markdown(f\"<b>{response}</b>\"))"
-            ]
-        },
-        {
-            "cell_type": "markdown",
-            "id": "2708dc99-0e4d-4c7e-b180-8392286d87c2",
-            "metadata": {},
-            "source": [
-                "#### Using TrafilaturaWebReader"
-            ]
-        },
-        {
-            "cell_type": "code",
-            "execution_count": null,
-            "id": "aa2d54c6-c694-4852-a743-165e4777bd56",
-            "metadata": {},
-            "outputs": [],
-            "source": [
-                "from llama_index import TrafilaturaWebReader"
-            ]
-        },
-        {
-            "cell_type": "code",
-            "execution_count": null,
-            "id": "46854f2f-426e-40a3-a87f-5fb51f90e14c",
-            "metadata": {},
-            "outputs": [],
-            "source": [
-                "documents = TrafilaturaWebReader().load_data([\"http://paulgraham.com/worked.html\"])"
-            ]
-        },
-        {
-            "cell_type": "code",
-            "execution_count": null,
-            "id": "80752ad3-1ed8-4695-9247-22efbe475746",
-            "metadata": {},
-            "outputs": [],
-            "source": [
-                "index = SummaryIndex.from_documents(documents)"
-            ]
-        },
-        {
-            "cell_type": "code",
-            "execution_count": null,
-            "id": "8cc9b154-1dcf-479b-b49b-251874aea506",
-            "metadata": {},
-            "outputs": [],
-            "source": [
-                "# set Logging to DEBUG for more detailed outputs\n",
-                "query_engine = index.as_query_engine()\n",
-                "response = query_engine.query(\"What did the author do growing up?\")"
-            ]
-        },
-        {
-            "cell_type": "code",
-            "execution_count": null,
-            "id": "971b6415-8bcd-4d8b-a1de-9b7ada3cd392",
-            "metadata": {},
-            "outputs": [],
-            "source": [
-                "display(Markdown(f\"<b>{response}</b>\"))"
-            ]
-        },
-        {
-            "cell_type": "markdown",
-            "id": "b2b6d07c",
-            "metadata": {},
-            "source": [
-                "### Using RssReader"
-            ]
-        },
-        {
-            "cell_type": "code",
-            "execution_count": null,
-            "id": "a5ad5ca8",
-            "metadata": {},
-            "outputs": [],
-            "source": [
-                "from llama_index import SummaryIndex, RssReader\n",
-                "\n",
-                "documents = RssReader().load_data(\n",
-                "    [\"https://rss.nytimes.com/services/xml/rss/nyt/HomePage.xml\"]\n",
-                ")\n",
-                "\n",
-                "index = SummaryIndex.from_documents(documents)\n",
-                "\n",
-                "# set Logging to DEBUG for more detailed outputs\n",
-                "query_engine = index.as_query_engine()\n",
-                "response = query_engine.query(\"What happened in the news today?\")"
-            ]
-        }
-    ],
-    "metadata": {
-        "kernelspec": {
-            "display_name": "Python 3 (ipykernel)",
-            "language": "python",
-            "name": "python3"
-        },
-        "language_info": {
-            "codemirror_mode": {
-                "name": "ipython",
-                "version": 3
-            },
-            "file_extension": ".py",
-            "mimetype": "text/x-python",
-            "name": "python",
-            "nbconvert_exporter": "python",
-            "pygments_lexer": "ipython3",
-            "version": "3.11.1"
-        },
-        "vscode": {
-            "interpreter": {
-                "hash": "c32397a35d2e76e766f80c3872b208f0c0029e8a6a9b8e2a8fe7b1641cfa009b"
-            }
-        }
-    },
-    "nbformat": 4,
-    "nbformat_minor": 5
-=======
  "cells": [
   {
    "cell_type": "markdown",
@@ -476,5 +224,4 @@
  },
  "nbformat": 4,
  "nbformat_minor": 5
->>>>>>> 91649e1d
 }