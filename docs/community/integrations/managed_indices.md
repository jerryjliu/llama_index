--- conflicted
+++ resolved
@@ -105,18 +105,10 @@
 
 ## Zilliz
 
-<<<<<<< HEAD
 First, set up your [Zilliz Cloud](https://cloud.zilliz.com/signup?utm_source=twitter&utm_medium=social%20&utm_campaign=2023-12-22_social_pipeline-llamaindex_twitter) account and create a free serverless cluster.
 Then copy the Cluster ID and API Key from your account.
 
 Now you can construct `ZillizCloudPipelineIndex` to index docs and query as follows:
-=======
-First, [sign up](https://cloud.zilliz.com/signup) or use existing Zilliz Cloud account to create a free Serverless Cluster. This is to get the cluster id and API key to grant access to Zilliz Cloud Pipelines service.
-
-Then set the environment variables `ZILLIZ_CLUSTER_ID` and `ZILLIZ_TOKEN` by copying the value from the [Zilliz Cloud UI](https://raw.githubusercontent.com/milvus-io/bootcamp/2596ea9a4a1a089101a0b46e3cb012b8dfb2eb9a/images/zilliz_api_key_cluster_id.jpeg).
-
-Now you can construct the `ZillizCloudPipelineIndex` to ingest docs and query index as follows:
->>>>>>> e73c31aa
 
 ```python
 import os
@@ -127,15 +119,9 @@
 # Load documents from url and build document index
 zcp_index = ZillizCloudPipelineIndex.from_document_url(
     url="https://publicdataset.zillizcloud.com/milvus_doc.md",
-<<<<<<< HEAD
     cluster_id="<YOUR_ZILLIZ_CLUSTER_ID>",
     token="<YOUR_ZILLIZ_API_KEY>",
     metadata={"version": "2.3"},  # optional
-=======
-    cluster_id=os.getenv("ZILLIZ_CLUSTER_ID"),
-    token=os.getenv("ZILLIZ_TOKEN"),
-    metadata={"version": "2.3"},
->>>>>>> e73c31aa
 )
 
 # Insert more docs into index, eg. a Milvus v2.2 document
