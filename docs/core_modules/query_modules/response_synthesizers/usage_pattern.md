# Usage Pattern

## Get Started

Configuring the response synthesizer for a query engine using `response_mode`:

```python
from llama_index.schema import Node, NodeWithScore
from llama_index.response_synthesizers import get_response_synthesizer

response_synthesizer = get_response_synthesizer(response_mode='compact')

response = response_synthesizer.synthesize(
  "query text",
  nodes=[NodeWithScore(node=Node(text="text"), score=1.0), ..]
)
```

Or, more commonly, in a query engine after you've created an index:

```python
query_engine = index.as_query_engine(response_synthesizer=response_synthesizer)
response = query_engine.query("query_text")
```

```{tip}
To learn how to build an index, see [Index](/core_modules/data_modules/index/root.md)
```

## Configuring the Response Mode

Response synthesizers are typically specified through a `response_mode` kwarg setting.

Several response synthesizers are implemented already in LlamaIndex:

- `refine`: **_create and refine_** an answer by sequentially going through each retrieved text chunk.
  This makes a separate LLM call per Node/retrieved chunk.

  **Details:** the first chunk is used in a query using the
  `text_qa_template` prompt. Then the answer and the next chunk (as well as the original question) are used
  in another query with the `refine_template` prompt. And so on until all chunks have been parsed.

  If a chunk is too large to fit within the window (considering the prompt size), it is split using a `TokenTextSplitter`
  (allowing some text overlap between chunks) and the (new) additional chunks are considered as chunks
  of the original chunks collection (and thus queried with the `refine_template` as well).

  Good for more detailed answers.

<<<<<<< HEAD
    If a chunk is too large to fit within the window (considering the prompt size), it is split using a `NodeParser`
    (allowing some text overlap between chunks) and the (new) additional chunks are considered as chunks
    of the original chunks collection (and thus queried with the `refine_template` as well).
=======
- `compact` (default): similar to `refine` but **_compact_** (concatenate) the chunks beforehand, resulting in less LLM calls.
>>>>>>> 3e02688c

  **Details:** stuff as many text (concatenated/packed from the retrieved chunks) that can fit within the context window
  (considering the maximum prompt size between `text_qa_template` and `refine_template`).
  If the text is too long to fit in one prompt, it is split in as many parts as needed
  (using a `TokenTextSplitter` and thus allowing some overlap between text chunks).

<<<<<<< HEAD
    **Details:** stuff as many text (concatenated/packed from the retrieved chunks) that can fit within the context window
    (considering the maximum prompt size between `text_qa_template` and `refine_template`).
    If the text is too long to fit in one prompt, it is split in as many parts as needed
    (using a `NodeParser` and thus allowing some overlap between text chunks).
=======
  Each text part is considered a "chunk" and is sent to the `refine` synthesizer.
>>>>>>> 3e02688c

  In short, it is like `refine`, but with less LLM calls.

- `tree_summarize`: Query the LLM using the `summary_template` prompt as many times as needed so that all concatenated chunks
  have been queried, resulting in as many answers that are themselves recursively used as chunks in a `tree_summarize` LLM call
  and so on, until there's only one chunk left, and thus only one final answer.

<<<<<<< HEAD
   **Details:** concatenate the chunks as much as possible to fit within the context window using the `summary_template` prompt,
   and split them if needed (again with a `NodeParser` and some text overlap). Then, query each resulting chunk/split against
   `summary_template` (there is no ***refine*** query !) and get as many answers.
=======
  **Details:** concatenate the chunks as much as possible to fit within the context window using the `summary_template` prompt,
  and split them if needed (again with a `TokenTextSplitter` and some text overlap). Then, query each resulting chunk/split against
  `summary_template` (there is no **_refine_** query !) and get as many answers.
>>>>>>> 3e02688c

  If there is only one answer (because there was only one chunk), then it's the final answer.

  If there are more than one answer, these themselves are considered as chunks and sent recursively
  to the `tree_summarize` process (concatenated/splitted-to-fit/queried).

  Good for summarization purposes.

- `simple_summarize`: Truncates all text chunks to fit into a single LLM prompt. Good for quick
  summarization purposes, but may lose detail due to truncation.
- `no_text`: Only runs the retriever to fetch the nodes that would have been sent to the LLM,
  without actually sending them. Then can be inspected by checking `response.source_nodes`.
- `accumulate`: Given a set of text chunks and the query, apply the query to each text
  chunk while accumulating the responses into an array. Returns a concatenated string of all
  responses. Good for when you need to run the same query separately against each text
  chunk.
- `compact_accumulate`: The same as accumulate, but will "compact" each LLM prompt similar to
  `compact`, and run the same query against each text chunk.

## Custom Response Synthesizers

Each response synthesizer inherits from `llama_index.response_synthesizers.base.BaseSynthesizer`. The base API is extremely simple, which makes it easy to create your own response synthesizer.

Maybe you want to customize which template is used at each step in `tree_summarize`, or maybe a new research paper came out detailing a new way to generate a response to a query, you can create your own response synthesizer and plug it into any query engine or use it on it's own.

Below we show the `__init__()` function, as well as the two abstract methods that every response synthesizer must implement. The basic requirements are to process a query and text chunks, and return a string (or string generator) response.

```python
class BaseSynthesizer(ABC):
    """Response builder class."""

    def __init__(
        self,
        service_context: Optional[ServiceContext] = None,
        streaming: bool = False,
    ) -> None:
        """Init params."""
        self._service_context = service_context or ServiceContext.from_defaults()
        self._callback_manager = self._service_context.callback_manager
        self._streaming = streaming

    @abstractmethod
    def get_response(
        self,
        query_str: str,
        text_chunks: Sequence[str],
        **response_kwargs: Any,
    ) -> RESPONSE_TEXT_TYPE:
        """Get response."""
        ...

    @abstractmethod
    async def aget_response(
        self,
        query_str: str,
        text_chunks: Sequence[str],
        **response_kwargs: Any,
    ) -> RESPONSE_TEXT_TYPE:
        """Get response."""
        ...
```

## Using Structured Answer Filtering

When using either the `"refine"` or `"compact"` response synthesis modules, you may find it beneficial to experiment with the `structured_answer_filtering` option.

```
from llama_index.response_synthesizers import get_response_synthesizer

response_synthesizer = get_response_synthesizer(structured_answer_filtering=True)
```

With `structured_answer_filtering` set to `True`, our refine module is able to filter out any input nodes that are not relevant to the question being asked. This is particularly useful for RAG-based Q&A systems that involve retrieving chunks of text from external vector store for a given user query.

This option is particularly useful if you're using an [OpenAI model that supports function calling](https://openai.com/blog/function-calling-and-other-api-updates). Other LLM providers or models that don't have native function calling support may be less reliable in producing the structured response this feature relies on.<|MERGE_RESOLUTION|>--- conflicted
+++ resolved
@@ -46,27 +46,14 @@
 
   Good for more detailed answers.
 
-<<<<<<< HEAD
-    If a chunk is too large to fit within the window (considering the prompt size), it is split using a `NodeParser`
-    (allowing some text overlap between chunks) and the (new) additional chunks are considered as chunks
-    of the original chunks collection (and thus queried with the `refine_template` as well).
-=======
 - `compact` (default): similar to `refine` but **_compact_** (concatenate) the chunks beforehand, resulting in less LLM calls.
->>>>>>> 3e02688c
 
   **Details:** stuff as many text (concatenated/packed from the retrieved chunks) that can fit within the context window
   (considering the maximum prompt size between `text_qa_template` and `refine_template`).
   If the text is too long to fit in one prompt, it is split in as many parts as needed
   (using a `TokenTextSplitter` and thus allowing some overlap between text chunks).
 
-<<<<<<< HEAD
-    **Details:** stuff as many text (concatenated/packed from the retrieved chunks) that can fit within the context window
-    (considering the maximum prompt size between `text_qa_template` and `refine_template`).
-    If the text is too long to fit in one prompt, it is split in as many parts as needed
-    (using a `NodeParser` and thus allowing some overlap between text chunks).
-=======
   Each text part is considered a "chunk" and is sent to the `refine` synthesizer.
->>>>>>> 3e02688c
 
   In short, it is like `refine`, but with less LLM calls.
 
@@ -74,15 +61,9 @@
   have been queried, resulting in as many answers that are themselves recursively used as chunks in a `tree_summarize` LLM call
   and so on, until there's only one chunk left, and thus only one final answer.
 
-<<<<<<< HEAD
-   **Details:** concatenate the chunks as much as possible to fit within the context window using the `summary_template` prompt,
-   and split them if needed (again with a `NodeParser` and some text overlap). Then, query each resulting chunk/split against
-   `summary_template` (there is no ***refine*** query !) and get as many answers.
-=======
   **Details:** concatenate the chunks as much as possible to fit within the context window using the `summary_template` prompt,
   and split them if needed (again with a `TokenTextSplitter` and some text overlap). Then, query each resulting chunk/split against
   `summary_template` (there is no **_refine_** query !) and get as many answers.
->>>>>>> 3e02688c
 
   If there is only one answer (because there was only one chunk), then it's the final answer.
 
