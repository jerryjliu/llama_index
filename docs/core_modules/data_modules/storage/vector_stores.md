# Vector Stores

Vector stores contain embedding vectors of ingested document chunks 
(and sometimes the document chunks as well).

## Simple Vector Store
By default, LlamaIndex uses a simple in-memory vector store that's great for quick experimentation.
They can be persisted to (and loaded from) disk by calling `vector_store.persist()` (and `SimpleVectorStore.from_persist_path(...)` respectively).

## Vector Store Options & Feature Support
LlamaIndex supports over 20 different vector store options.
We are actively adding more integrations and improving feature coverage for each.

<<<<<<< HEAD
| Vector Store    | Type                | Metadata Filtering | Delete | Store Documents | Async | Popular |
| --------------- | ------------------- | ------------------ | ------ | --------------- | ----- | ------- |
| Pinecone        | cloud               | ✓                  | ✓      | ✓               |       | ✓       |
| Weaviate        | self-hosted / cloud |                    | ✓      | ✓               |       | ✓       |
| Postgres        | self-hosted / cloud | ✓                  | ✓      | ✓               | ✓     | ✓       |
| Qdrant          | self-hosted / cloud | ✓                  | ✓      | ✓               |       | ✓       |
| Chroma          | self-hosted         | ✓                  | ✓      | ✓               |       | ✓       |
| Milvus / Zilliz | self-hosted / cloud |                    | ✓      | ✓               |       |         |
| Typesense       | self-hosted / cloud | ✓                  | ✓      | ✓               |       |         |
| Supabase        | self-hosted / cloud | ✓                  |        | ✓               |       |         |
| MongoDB Atlas   | self-hosted / cloud | ✓                  | ✓      | ✓               |       |         |
| Redis           | self-hosted / cloud | ✓                  | ✓      | ✓               |       |         |
| Deeplake        | self-hosted / cloud | ✓                  | ✓      | ✓               |       |         |
| OpenSearch      | self-hosted / cloud | ✓                  | ✓      | ✓               |       |         |
| Rockset         | cloud               | ✓                  | ✓      | ✓               |       |         |
| DynamoDB        | cloud               |                    | ✓      |                 |       |         |
| LanceDB         | cloud               | ✓                  | ✓      | ✓               |       |         |
| Metal           | cloud               | ✓                  | ✓      | ✓               |       |         |
| MyScale         | cloud               |                    |        | ✓               |       |         |
| Tair            | cloud               | ✓                  | ✓      | ✓               |       |         |
| Simple          | in-memory           |                    | ✓      |                 |       |         |
| FAISS           | in-memory           |                    |        |                 |       |         |
| ChatGPT Retrieval Plugin  | aggregator          |                    | ✓      | ✓               |       |         |
| DocArray        | aggregator          | ✓                  | ✓      | ✓               |       |         |
=======
| Vector Store             | Type                | Metadata Filtering | Hybrid Search | Delete | Store Documents | Async |
|--------------------------|---------------------|--------------------|---------------|--------|-----------------|------|
| Pinecone                 | cloud               | ✓                  | ✓             | ✓      | ✓               |      |
| Weaviate                 | self-hosted / cloud | ✓                  | ✓             | ✓      | ✓               |      |
| Zep                      | self-hosted / cloud | ✓                  |               | ✓      | ✓               | ✓    |
| Postgres                 | self-hosted / cloud | ✓                  |               | ✓      | ✓               | ✓    |
| Qdrant                   | self-hosted / cloud | ✓                  |               | ✓      | ✓               |      |
| Chroma                   | self-hosted         | ✓                  |               | ✓      | ✓               |      |
| Milvus / Zilliz          | self-hosted / cloud |                    |               | ✓      | ✓               |      |
| Typesense                | self-hosted / cloud | ✓                  |               | ✓      | ✓               |      |
| Supabase                 | self-hosted / cloud | ✓                  |               |        | ✓               |      |
| MongoDB Atlas            | self-hosted / cloud | ✓                  |               | ✓      | ✓               |      |
| Redis                    | self-hosted / cloud | ✓                  |               | ✓      | ✓               |      |
| Deeplake                 | self-hosted / cloud | ✓                  |               | ✓      | ✓               |      |
| OpenSearch               | self-hosted / cloud | ✓                  |               | ✓      | ✓               |      |
| DynamoDB                 | cloud               |                    |               | ✓      |                 |      |
| LanceDB                  | cloud               | ✓                  |               | ✓      | ✓               |      |
| Metal                    | cloud               | ✓                  |               | ✓      | ✓               |      |
| MyScale                  | cloud               |                    |               |        | ✓               |      |
| Tair                     | cloud               | ✓                  |               | ✓      | ✓               |      |
| Simple                   | in-memory           |                    |               | ✓      |                 |      |
| FAISS                    | in-memory           |                    |               |        |                 |      |
| ChatGPT Retrieval Plugin | aggregator          |                    |               | ✓      | ✓               |      |
| DocArray                 | aggregator          | ✓                  |               | ✓      | ✓               |      |
>>>>>>> a5a2dee4

For more details, see [Vector Store Integrations](/community/integrations/vector_stores.md).

```{toctree}
---
caption: Examples
maxdepth: 1
---
/examples/vector_stores/SimpleIndexDemo.ipynb
/examples/vector_stores/RocksetIndexDemo.ipynb
/examples/vector_stores/QdrantIndexDemo.ipynb
/examples/vector_stores/FaissIndexDemo.ipynb
/examples/vector_stores/DeepLakeIndexDemo.ipynb
/examples/vector_stores/MyScaleIndexDemo.ipynb
/examples/vector_stores/MetalIndexDemo.ipynb
/examples/vector_stores/WeaviateIndexDemo.ipynb
/examples/vector_stores/OpensearchDemo.ipynb
/examples/vector_stores/PineconeIndexDemo.ipynb
/examples/vector_stores/ChromaIndexDemo.ipynb
/examples/vector_stores/LanceDBIndexDemo.ipynb
/examples/vector_stores/MilvusIndexDemo.ipynb
/examples/vector_stores/RedisIndexDemo.ipynb
/examples/vector_stores/WeaviateIndexDemo-Hybrid.ipynb
/examples/vector_stores/ZepIndexDemo.ipynb
/examples/vector_stores/PineconeIndexDemo-Hybrid.ipynb
/examples/vector_stores/AsyncIndexCreationDemo.ipynb
/examples/vector_stores/TairIndexDemo.ipynb
/examples/vector_stores/SupabaseVectorIndexDemo.ipynb
/examples/vector_stores/DocArrayHnswIndexDemo.ipynb
/examples/vector_stores/DocArrayInMemoryIndexDemo.ipynb
/examples/vector_stores/MongoDBAtlasVectorSearch.ipynb
```<|MERGE_RESOLUTION|>--- conflicted
+++ resolved
@@ -1,67 +1,42 @@
 # Vector Stores
 
-Vector stores contain embedding vectors of ingested document chunks 
+Vector stores contain embedding vectors of ingested document chunks
 (and sometimes the document chunks as well).
 
 ## Simple Vector Store
+
 By default, LlamaIndex uses a simple in-memory vector store that's great for quick experimentation.
 They can be persisted to (and loaded from) disk by calling `vector_store.persist()` (and `SimpleVectorStore.from_persist_path(...)` respectively).
 
 ## Vector Store Options & Feature Support
+
 LlamaIndex supports over 20 different vector store options.
 We are actively adding more integrations and improving feature coverage for each.
 
-<<<<<<< HEAD
-| Vector Store    | Type                | Metadata Filtering | Delete | Store Documents | Async | Popular |
-| --------------- | ------------------- | ------------------ | ------ | --------------- | ----- | ------- |
-| Pinecone        | cloud               | ✓                  | ✓      | ✓               |       | ✓       |
-| Weaviate        | self-hosted / cloud |                    | ✓      | ✓               |       | ✓       |
-| Postgres        | self-hosted / cloud | ✓                  | ✓      | ✓               | ✓     | ✓       |
-| Qdrant          | self-hosted / cloud | ✓                  | ✓      | ✓               |       | ✓       |
-| Chroma          | self-hosted         | ✓                  | ✓      | ✓               |       | ✓       |
-| Milvus / Zilliz | self-hosted / cloud |                    | ✓      | ✓               |       |         |
-| Typesense       | self-hosted / cloud | ✓                  | ✓      | ✓               |       |         |
-| Supabase        | self-hosted / cloud | ✓                  |        | ✓               |       |         |
-| MongoDB Atlas   | self-hosted / cloud | ✓                  | ✓      | ✓               |       |         |
-| Redis           | self-hosted / cloud | ✓                  | ✓      | ✓               |       |         |
-| Deeplake        | self-hosted / cloud | ✓                  | ✓      | ✓               |       |         |
-| OpenSearch      | self-hosted / cloud | ✓                  | ✓      | ✓               |       |         |
-| Rockset         | cloud               | ✓                  | ✓      | ✓               |       |         |
-| DynamoDB        | cloud               |                    | ✓      |                 |       |         |
-| LanceDB         | cloud               | ✓                  | ✓      | ✓               |       |         |
-| Metal           | cloud               | ✓                  | ✓      | ✓               |       |         |
-| MyScale         | cloud               |                    |        | ✓               |       |         |
-| Tair            | cloud               | ✓                  | ✓      | ✓               |       |         |
-| Simple          | in-memory           |                    | ✓      |                 |       |         |
-| FAISS           | in-memory           |                    |        |                 |       |         |
-| ChatGPT Retrieval Plugin  | aggregator          |                    | ✓      | ✓               |       |         |
-| DocArray        | aggregator          | ✓                  | ✓      | ✓               |       |         |
-=======
-| Vector Store             | Type                | Metadata Filtering | Hybrid Search | Delete | Store Documents | Async |
-|--------------------------|---------------------|--------------------|---------------|--------|-----------------|------|
-| Pinecone                 | cloud               | ✓                  | ✓             | ✓      | ✓               |      |
-| Weaviate                 | self-hosted / cloud | ✓                  | ✓             | ✓      | ✓               |      |
-| Zep                      | self-hosted / cloud | ✓                  |               | ✓      | ✓               | ✓    |
-| Postgres                 | self-hosted / cloud | ✓                  |               | ✓      | ✓               | ✓    |
-| Qdrant                   | self-hosted / cloud | ✓                  |               | ✓      | ✓               |      |
-| Chroma                   | self-hosted         | ✓                  |               | ✓      | ✓               |      |
-| Milvus / Zilliz          | self-hosted / cloud |                    |               | ✓      | ✓               |      |
-| Typesense                | self-hosted / cloud | ✓                  |               | ✓      | ✓               |      |
-| Supabase                 | self-hosted / cloud | ✓                  |               |        | ✓               |      |
-| MongoDB Atlas            | self-hosted / cloud | ✓                  |               | ✓      | ✓               |      |
-| Redis                    | self-hosted / cloud | ✓                  |               | ✓      | ✓               |      |
-| Deeplake                 | self-hosted / cloud | ✓                  |               | ✓      | ✓               |      |
-| OpenSearch               | self-hosted / cloud | ✓                  |               | ✓      | ✓               |      |
-| DynamoDB                 | cloud               |                    |               | ✓      |                 |      |
-| LanceDB                  | cloud               | ✓                  |               | ✓      | ✓               |      |
-| Metal                    | cloud               | ✓                  |               | ✓      | ✓               |      |
-| MyScale                  | cloud               |                    |               |        | ✓               |      |
-| Tair                     | cloud               | ✓                  |               | ✓      | ✓               |      |
-| Simple                   | in-memory           |                    |               | ✓      |                 |      |
-| FAISS                    | in-memory           |                    |               |        |                 |      |
-| ChatGPT Retrieval Plugin | aggregator          |                    |               | ✓      | ✓               |      |
-| DocArray                 | aggregator          | ✓                  |               | ✓      | ✓               |      |
->>>>>>> a5a2dee4
+| Vector Store             | Type                | Metadata Filtering | Delete | Store Documents | Async | Popular |
+| ------------------------ | ------------------- | ------------------ | ------ | --------------- | ----- | ------- |
+| Pinecone                 | cloud               | ✓                  | ✓      | ✓               |       | ✓       |
+| Weaviate                 | self-hosted / cloud |                    | ✓      | ✓               |       | ✓       |
+| Postgres                 | self-hosted / cloud | ✓                  | ✓      | ✓               | ✓     | ✓       |
+| Qdrant                   | self-hosted / cloud | ✓                  | ✓      | ✓               |       | ✓       |
+| Chroma                   | self-hosted         | ✓                  | ✓      | ✓               |       | ✓       |
+| Milvus / Zilliz          | self-hosted / cloud |                    | ✓      | ✓               |       |         |
+| Typesense                | self-hosted / cloud | ✓                  | ✓      | ✓               |       |         |
+| Supabase                 | self-hosted / cloud | ✓                  |        | ✓               |       |         |
+| MongoDB Atlas            | self-hosted / cloud | ✓                  | ✓      | ✓               |       |         |
+| Redis                    | self-hosted / cloud | ✓                  | ✓      | ✓               |       |         |
+| Deeplake                 | self-hosted / cloud | ✓                  | ✓      | ✓               |       |         |
+| OpenSearch               | self-hosted / cloud | ✓                  | ✓      | ✓               |       |         |
+| DynamoDB                 | cloud               |                    | ✓      |                 |       |         |
+| LanceDB                  | cloud               | ✓                  | ✓      | ✓               |       |         |
+| Metal                    | cloud               | ✓                  | ✓      | ✓               |       |         |
+| MyScale                  | cloud               |                    |        | ✓               |       |         |
+| Rockset                  | cloud               | ✓                  | ✓      | ✓               |       |         |
+| Tair                     | cloud               | ✓                  | ✓      | ✓               |       |         |
+| Simple                   | in-memory           |                    | ✓      |                 |       |         |
+| FAISS                    | in-memory           |                    |        |                 |       |         |
+| ChatGPT Retrieval Plugin | aggregator          |                    | ✓      | ✓               |       |         |
+| DocArray                 | aggregator          | ✓                  | ✓      | ✓               |       |         |
 
 For more details, see [Vector Store Integrations](/community/integrations/vector_stores.md).
 
