--- conflicted
+++ resolved
@@ -49,7 +49,6 @@
 )
 from llama_index.core.instrumentation.events.llm import (
     LLMPredictEndEvent,
-    LLMPredictStartEvent,
 )
 
 import llama_index.core.instrumentation as instrument
@@ -326,7 +325,6 @@
         prompt: BasePromptTemplate,
         **prompt_args: Any,
     ) -> str:
-<<<<<<< HEAD
         """Predict for a given prompt.
 
         Args:
@@ -347,10 +345,6 @@
             print(output)
             ```
         """
-=======
-        """Predict."""
-        dispatcher.event(LLMPredictStartEvent())
->>>>>>> 0ee041ef
         self._log_template_data(prompt, **prompt_args)
 
         if self.metadata.is_chat_model:
@@ -413,7 +407,6 @@
         prompt: BasePromptTemplate,
         **prompt_args: Any,
     ) -> str:
-<<<<<<< HEAD
         """Async Predict for a given prompt.
 
         Args:
@@ -434,10 +427,6 @@
             print(output)
             ```
         """
-=======
-        """Async predict."""
-        dispatcher.event(LLMPredictStartEvent())
->>>>>>> 0ee041ef
         self._log_template_data(prompt, **prompt_args)
 
         if self.metadata.is_chat_model:
