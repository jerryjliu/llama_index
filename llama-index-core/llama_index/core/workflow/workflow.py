import asyncio
import warnings
from typing import Any, Callable, Dict, List, Optional, Set, Tuple

from llama_index.core.workflow.decorators import step, StepConfig
from llama_index.core.workflow.events import StartEvent, StopEvent, Event
from llama_index.core.workflow.utils import (
    get_steps_from_class,
    get_steps_from_instance,
)


from .errors import WorkflowRuntimeError, WorkflowTimeoutError, WorkflowValidationError
from .context import Context


class _WorkflowMeta(type):
    def __init__(self, *args, **kwargs) -> None:
        super().__init__(*args, **kwargs)
        self._step_functions: Dict[str, Callable] = {}


class Workflow(metaclass=_WorkflowMeta):
    def __init__(
        self,
        timeout: int = 10,
        disable_validation: bool = False,
        verbose: bool = False,
    ) -> None:
        # Configuration
        self._timeout = timeout
        self._verbose = verbose
        self._disable_validation = disable_validation
        # Broker machinery
        self._queues: Dict[str, asyncio.Queue] = {}
        self._tasks: Set[asyncio.Task] = set()
        self._broker_log: List[Event] = []
        self._step_flags: Dict[str, asyncio.Event] = {}
        self._accepted_events: List[Tuple[str, str]] = []
        self._retval: Any = None
        # Context management
        self._context: Context = {}

    @classmethod
    def add_step(cls, func: Callable) -> None:
        """Adds a free function as step for this workflow instance.

        It raises an exception if a step with the same name was already added to the workflow.
        """
        if func.__name__ in {**get_steps_from_class(cls), **cls._step_functions}:
            msg = f"A step {func.__name__} is already part of this workflow, please choose another name."
            raise WorkflowValidationError(msg)

        cls._step_functions[func.__name__] = func

    def get_context(self) -> Context:
        """Get the global context for this workflow.

        The Workflow instance is ultimately responsible for managing the lifecycle
        of the global context object and for passing it to the steps functions that
        require it.
        """
        return self._context

    def _get_steps(self) -> Dict[str, Callable]:
        """Returns all the steps, whether defined as methods or free functions."""
        return {**get_steps_from_instance(self), **self._step_functions}

    def _start(self, stepwise: bool = False) -> None:
        """Sets up the queues and tasks for each declared step.

        This method also launches each step as an async task.
        """
        for name, step_func in self._get_steps().items():
            self._queues[name] = asyncio.Queue()
            self._step_flags[name] = asyncio.Event()
            step_config: Optional[StepConfig] = getattr(
                step_func, "__step_config", None
            )
            if not step_config:
                raise ValueError(f"Step {name} is missing `@step()` decorator.")

            async def _task(
                name: str,
                queue: asyncio.Queue,
                step: Callable,
                config: StepConfig,
            ) -> None:
                while True:
                    ev = await queue.get()
                    if type(ev) not in config.accepted_events:
                        continue

                    # do we need to wait for the step flag?
                    if stepwise:
                        await self._step_flags[name].wait()

                        # clear all flags so that we only run one step
                        for flag in self._step_flags.values():
                            flag.clear()

                    if self._verbose:
                        print(f"Running step {name}")

                    # run step
<<<<<<< HEAD
                    # - check if its async or not
                    # - if not async, run it in an executor
                    if asyncio.iscoroutinefunction(step):
                        new_ev = await step(ev)
                    else:
                        new_ev = await asyncio.get_event_loop().run_in_executor(
                            None, step, ev
                        )
=======
                    args = []
                    if config.pass_context:
                        args.append(self.get_context())
                    args.append(ev)
                    new_ev = await step(*args)
>>>>>>> c2354cd7

                    if self._verbose:
                        print(f"Step {name} produced event {type(new_ev).__name__}")

                    # handle the return value
                    if new_ev is None:
                        continue

                    # Store the accepted event for the drawing operations
                    self._accepted_events.append((name, type(ev).__name__))

                    if not isinstance(new_ev, Event):
                        warnings.warn(
                            f"Step function {name} returned {type(new_ev).__name__} instead of an Event instance."
                        )
                    else:
                        self.send_event(new_ev)

            self._tasks.add(
                asyncio.create_task(
                    _task(name, self._queues[name], step_func, step_config)
                )
            )

    def send_event(self, message: Event) -> None:
        """Sends an event to a specific step in the workflow.

        Currently we send all the events to all the receivers and we let
        them discard events they don't want. This should be optimized so
        that we efficiently send events where we know won't be discarded.
        """
        for queue in self._queues.values():
            queue.put_nowait(message)
        self._broker_log.append(message)

    async def run(self, **kwargs: Any) -> str:
        """Runs the workflow until completion.

        Works by
        1. validating the workflow
        2. starting the workflow by setting up the queues and tasks
        3. sending a StartEvent to kick things off
        4. waiting for all tasks to finish or be cancelled
        """
        if self._tasks:
            msg = "Workflow is already running, wait for it to finish before running again."
            raise WorkflowRuntimeError(msg)

        # Reset the events log
        self._accepted_events = []
        # Validate the workflow if needed
        self._validate()
        # Start the machinery
        self._start()
        # Send the first event
        self.send_event(StartEvent(kwargs))

        done, unfinished = await asyncio.wait(
            self._tasks, timeout=self._timeout, return_when=asyncio.FIRST_EXCEPTION
        )

        # Check for hidden exceptions
        for task in done:
            if not task.cancelled() and task.exception():
                raise task.exception()  #  noqa: RSE102

        # raise an error if the workflow timed out
        if unfinished:
            msg = f"Operation timed out after {self._timeout} seconds"
            raise WorkflowTimeoutError(msg)

        return self._retval

    async def run_step(self, **kwargs: Any) -> Optional[str]:
        """Runs the workflow stepwise until completion.

        Works by
        1. Validating and setting up the queues and tasks if the first step hasn't been started
        2. Sending a StartEvent to kick things off
        3. Sets the flag for all steps to run once (if they can run)
        4. Waiting for the next step(s) to finish
        5. Returning the result if the workflow is done
        """
        # Check if we need to start
        if not self._tasks:
            self._accepted_events = []
            self._validate()
            self._start(stepwise=True)
            # Run the first step
            self.send_event(StartEvent(kwargs))

        # Unblock all pending steps
        for flag in self._step_flags.values():
            flag.set()

        # Yield back control to the event loop to give an unblocked step
        # the chance to run (we won't actually sleep here).
        await asyncio.sleep(0)

        # If we're done, return the result
        if self.is_done:
            return self._retval

        return None

    def is_done(self) -> bool:
        """Checks if the workflow is done."""
        return len(self._tasks) == 0

    def get_result(self) -> Any:
        """Returns the result of the workflow."""
        return self._retval

    @step()
    async def _done(self, ev: StopEvent) -> None:
        """Tears down the whole workflow and stop execution."""
        # Stop all the tasks
        for t in self._tasks:
            t.cancel()
        # Remove any reference to the tasks
        self._tasks = set()
        self._retval = ev.result or None

    def _validate(self) -> None:
        """Validate the workflow to ensure it's well-formed."""
        if self._disable_validation:
            return

        produced_events: Set[type] = {StartEvent}
        consumed_events: Set[type] = set()

        for name, step_func in self._get_steps().items():
            step_config: Optional[StepConfig] = getattr(
                step_func, "__step_config", None
            )
            if not step_config:
                raise ValueError(f"Step {name} is missing `@step()` decorator.")

            for event_type in step_config.accepted_events:
                consumed_events.add(event_type)

            for event_type in step_config.return_types:
                if event_type == type(None):
                    # some events may not trigger other events
                    continue

                produced_events.add(event_type)

        # Check if all consumed events are produced
        unconsumed_events = consumed_events - produced_events
        if unconsumed_events:
            raise WorkflowValidationError(
                f"The following events are consumed but never produced: {unconsumed_events}"
            )

        # Check if there are any unused produced events (except StopEvent)
        unused_events = produced_events - consumed_events - {StopEvent}
        if unused_events:
            raise WorkflowValidationError(
                f"The following events are produced but never consumed: {unused_events}"
            )

        # Check if there's at least one step that consumes StartEvent
        if StartEvent not in consumed_events:
            raise WorkflowValidationError("No step consumes StartEvent")

        # Check if there's at least one step that produces StopEvent
        if StopEvent not in produced_events:
            raise WorkflowValidationError("No step produces StopEvent")<|MERGE_RESOLUTION|>--- conflicted
+++ resolved
@@ -103,22 +103,19 @@
                         print(f"Running step {name}")
 
                     # run step
-<<<<<<< HEAD
-                    # - check if its async or not
-                    # - if not async, run it in an executor
-                    if asyncio.iscoroutinefunction(step):
-                        new_ev = await step(ev)
-                    else:
-                        new_ev = await asyncio.get_event_loop().run_in_executor(
-                            None, step, ev
-                        )
-=======
                     args = []
                     if config.pass_context:
                         args.append(self.get_context())
                     args.append(ev)
-                    new_ev = await step(*args)
->>>>>>> c2354cd7
+
+                    # - check if its async or not
+                    # - if not async, run it in an executor
+                    if asyncio.iscoroutinefunction(step):
+                        new_ev = await step(*args)
+                    else:
+                        new_ev = await asyncio.get_event_loop().run_in_executor(
+                            None, step, *args
+                        )
 
                     if self._verbose:
                         print(f"Step {name} produced event {type(new_ev).__name__}")
