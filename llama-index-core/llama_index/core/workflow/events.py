from typing import Any, Dict, Type

from llama_index.core.bridge.pydantic import BaseModel, Field, PrivateAttr


class Event(BaseModel):
    """Base class for event types that mimics dict interface.

    PrivateAttr:
        _data (Dict[str, Any]): Underlying Python dict.

    Examples:
        Basic example usage
        ```python
        from llama_index.core.workflows.events import Event

        evt = Event(a=1, b=2)

        # can use dot access to get values of `a` and `b`
        print((evt.a, evt.b))

        # can also set the attrs
        evt.a = 2
        ```

        Custom event with additional Fields/PrivateAttr
        ```python
        from llama_index.core.workflows.events import Event
        from llama_index.core.bridge.pydantic import Field, PrivateAttr

        class CustomEvent(Event):
            field_1: int = Field(description="my custom field")
            _private_attr_1: int = PrivateAttr()

        evt = CustomEvent(a=1, b=2, field_1=3, _private_attr_1=4)

        # `field_1` and `_private_attr_1` get set as they do with Pydantic BaseModel
        print(evt.field_1)
        print(evt._private_attr_1)

        # `a` and `b` get set in the underliying dict, namely `evt._data`
        print((evt.a, evt.b))
        ```
    """

    _data: Dict[str, Any] = PrivateAttr(default_factory=dict)

    class Config:
        arbitrary_types_allowed = True

    def __init__(self, **params: Any):
        """__init__.

        NOTE: fields and private_attrs are pulled from params by name.
        """
        # extract and set fields, private attrs and remaining shove in _data
        fields = {}
        private_attrs = {}
        data = {}
        for k, v in params.items():
            if k in self.__fields__:
                fields[k] = v
            elif k in self.__private_attributes__:
                private_attrs[k] = v
            else:
                data[k] = v
        super().__init__(**fields)
        for private_attr, value in private_attrs.items():
            super().__setattr__(private_attr, value)
        self._data = data

    def __getattr__(self, __name: str) -> Any:
<<<<<<< HEAD
        if __name in self.__pydantic_private__ or __name in self.__fields__:
=======
        if __name in self.__private_attributes__ or __name in self.__fields__:
>>>>>>> 7a0a657e
            return super().__getattr__(__name)
        else:
            try:
                return self._data[__name]
            except KeyError:
                raise AttributeError(
                    f"'{self.__class__.__name__}' object has no attribute '{__name}'"
                )

    def __setattr__(self, name, value) -> None:
<<<<<<< HEAD
        if name in self.__pydantic_private__ or name in self.__fields__:
=======
        if name in self.__private_attributes__ or name in self.__fields__:
>>>>>>> 7a0a657e
            super().__setattr__(name, value)
        else:
            self._data.__setitem__(name, value)

    def __getitem__(self, key: str) -> Any:
        return self._data[key]

    def __setitem__(self, key: str, value: Any) -> None:
        self._data[key] = value

    def get(self, key: str, default: Any = None) -> Any:
        return self._data.get(key, default)

    def __contains__(self, key: str) -> bool:
        return key in self._data

    def keys(self) -> Dict[str, Any].keys:
        return self._data.keys()

    def values(self) -> Dict[str, Any].values:
        return self._data.values()

    def items(self) -> Dict[str, Any].items:
        return self._data.items()

    def __len__(self) -> int:
        return len(self._data)

    def __iter__(self) -> Any:
        return iter(self._data)

    def dict(self, *args: Any, **kwargs: Any) -> Dict[str, Any]:
        return self._data


class StartEvent(Event):
    """StartEvent is implicitly sent when a workflow runs."""


class StopEvent(Event):
    """EndEvent signals the workflow to stop."""

    result: Any = Field(default=None)

    def __init__(self, result: Any = None) -> None:
        # forces the user to provide a result
        super().__init__(result=result)


EventType = Type[Event]<|MERGE_RESOLUTION|>--- conflicted
+++ resolved
@@ -60,7 +60,7 @@
         for k, v in params.items():
             if k in self.__fields__:
                 fields[k] = v
-            elif k in self.__private_attributes__:
+            elif k in self.__pydantic_private__:
                 private_attrs[k] = v
             else:
                 data[k] = v
@@ -70,11 +70,7 @@
         self._data = data
 
     def __getattr__(self, __name: str) -> Any:
-<<<<<<< HEAD
         if __name in self.__pydantic_private__ or __name in self.__fields__:
-=======
-        if __name in self.__private_attributes__ or __name in self.__fields__:
->>>>>>> 7a0a657e
             return super().__getattr__(__name)
         else:
             try:
@@ -85,11 +81,7 @@
                 )
 
     def __setattr__(self, name, value) -> None:
-<<<<<<< HEAD
         if name in self.__pydantic_private__ or name in self.__fields__:
-=======
-        if name in self.__private_attributes__ or name in self.__fields__:
->>>>>>> 7a0a657e
             super().__setattr__(name, value)
         else:
             self._data.__setitem__(name, value)
