"""Tree-based index."""

from typing import Any, Dict, Optional, Sequence, Type

from gpt_index.data_structs.data_structs import IndexGraph
from gpt_index.indices.base import DOCUMENTS_INPUT, BaseGPTIndex
from gpt_index.indices.common.tree.base import GPTTreeIndexBuilder
from gpt_index.indices.query.base import BaseGPTIndexQuery
from gpt_index.indices.query.schema import QueryMode
from gpt_index.indices.query.tree.embedding_query import GPTTreeIndexEmbeddingQuery
from gpt_index.indices.query.tree.leaf_query import GPTTreeIndexLeafQuery
from gpt_index.indices.query.tree.retrieve_query import GPTTreeIndexRetQuery
from gpt_index.indices.query.tree.summarize_query import GPTTreeIndexSummarizeQuery
from gpt_index.indices.tree.inserter import GPTIndexInserter
from gpt_index.langchain_helpers.chain_wrapper import LLMPredictor
from gpt_index.langchain_helpers.text_splitter import TextSplitter
from gpt_index.prompts.default_prompts import (
    DEFAULT_INSERT_PROMPT,
    DEFAULT_SUMMARY_PROMPT,
)
from gpt_index.prompts.prompts import SummaryPrompt, TreeInsertPrompt
from gpt_index.schema import BaseDocument

REQUIRE_TREE_MODES = {
    QueryMode.DEFAULT,
    QueryMode.EMBEDDING,
    QueryMode.RETRIEVE,
}


class GPTTreeIndex(BaseGPTIndex[IndexGraph]):
    """GPT Tree Index.

    The tree index is a tree-structured index, where each node is a summary of
    the children nodes. During index construction, the tree is constructed
    in a bottoms-up fashion until we end up with a set of root_nodes.

    There are a few different options during query time (see :ref:`Ref-Query`).
    The main option is to traverse down the tree from the root nodes.
    A secondary answer is to directly synthesize the answer from the root nodes.

    Args:
        summary_template (Optional[SummaryPrompt]): A Summarization Prompt
            (see :ref:`Prompt-Templates`).
        insert_prompt (Optional[TreeInsertPrompt]): An Tree Insertion Prompt
            (see :ref:`Prompt-Templates`).
        num_children (int): The number of children each node should have.
        build_tree (bool): Whether to build the tree during index construction.

    """

    index_struct_cls = IndexGraph

    def __init__(
        self,
        documents: Optional[Sequence[DOCUMENTS_INPUT]] = None,
        index_struct: Optional[IndexGraph] = None,
        summary_template: Optional[SummaryPrompt] = None,
        insert_prompt: Optional[TreeInsertPrompt] = None,
        num_children: int = 10,
        llm_predictor: Optional[LLMPredictor] = None,
        text_splitter: Optional[TextSplitter] = None,
        build_tree: bool = True,
        use_async: bool = False,
        **kwargs: Any,
    ) -> None:
        """Initialize params."""
        # need to set parameters before building index in base class.
        self.num_children = num_children
        self.summary_template = summary_template or DEFAULT_SUMMARY_PROMPT
        self.insert_prompt: TreeInsertPrompt = insert_prompt or DEFAULT_INSERT_PROMPT
        self.build_tree = build_tree
        self._use_async = use_async
        super().__init__(
            documents=documents,
            index_struct=index_struct,
            llm_predictor=llm_predictor,
            text_splitter=text_splitter,
            **kwargs,
        )

    @classmethod
    def get_query_map(self) -> Dict[str, Type[BaseGPTIndexQuery]]:
        """Get query map."""
        return {
            QueryMode.DEFAULT: GPTTreeIndexLeafQuery,
            QueryMode.EMBEDDING: GPTTreeIndexEmbeddingQuery,
            QueryMode.RETRIEVE: GPTTreeIndexRetQuery,
            QueryMode.SUMMARIZE: GPTTreeIndexSummarizeQuery,
        }

    def _build_fallback_text_splitter(self) -> TextSplitter:
        # if not specified, use "smart" text splitter to ensure chunks fit in prompt
        return self._prompt_helper.get_text_splitter_given_prompt(
            self.summary_template, self.num_children
        )

    def _validate_build_tree_required(self, mode: QueryMode) -> None:
        """Check if index supports modes that require trees."""
        if mode in REQUIRE_TREE_MODES and not self.build_tree:
            raise ValueError(
                "Index was constructed without building trees, "
                f"but mode {mode} requires trees."
            )

    def _preprocess_query(self, mode: QueryMode, query_kwargs: Any) -> None:
        """Query mode to class."""
        super()._preprocess_query(mode, query_kwargs)
        self._validate_build_tree_required(mode)

    def _build_index_from_documents(
        self, documents: Sequence[BaseDocument]
    ) -> IndexGraph:
        """Build the index from documents."""
        # do simple concatenation
        index_builder = GPTTreeIndexBuilder(
<<<<<<< HEAD
            num_children=self.num_children,
            summary_prompt=self.summary_template,
            llm_predictor=self._llm_predictor,
            prompt_helper=self._prompt_helper,
            text_splitter=self._text_splitter,
=======
            self.num_children,
            self.summary_template,
            self._llm_predictor,
            self._prompt_helper,
            self._use_async,
>>>>>>> 12daa65c
        )
        index_graph = index_builder.build_from_text(
            documents, build_tree=self.build_tree
        )
        return index_graph

    def _insert(self, document: BaseDocument, **insert_kwargs: Any) -> None:
        """Insert a document."""
        # TODO: allow to customize insert prompt
        inserter = GPTIndexInserter(
            self.index_struct,
            num_children=self.num_children,
            insert_prompt=self.insert_prompt,
            summary_prompt=self.summary_template,
            llm_predictor=self._llm_predictor,
            prompt_helper=self._prompt_helper,
            text_splitter=self._text_splitter,
        )
        inserter.insert(document)

    def _delete(self, doc_id: str, **delete_kwargs: Any) -> None:
        """Delete a document."""
        raise NotImplementedError("Delete not implemented for tree index.")<|MERGE_RESOLUTION|>--- conflicted
+++ resolved
@@ -114,19 +114,12 @@
         """Build the index from documents."""
         # do simple concatenation
         index_builder = GPTTreeIndexBuilder(
-<<<<<<< HEAD
-            num_children=self.num_children,
-            summary_prompt=self.summary_template,
-            llm_predictor=self._llm_predictor,
-            prompt_helper=self._prompt_helper,
-            text_splitter=self._text_splitter,
-=======
             self.num_children,
             self.summary_template,
             self._llm_predictor,
             self._prompt_helper,
-            self._use_async,
->>>>>>> 12daa65c
+            self._text_splitter,
+            use_async=self._use_async,
         )
         index_graph = index_builder.build_from_text(
             documents, build_tree=self.build_tree
