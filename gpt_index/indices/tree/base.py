"""Tree-based index."""

<<<<<<< HEAD
from typing import Any, Dict, Optional, Sequence
=======
from typing import Any, Optional, Sequence
>>>>>>> 42040310

# from gpt_index.data_structs.data_structs import IndexGraph
from gpt_index.data_structs.data_structs_v2 import IndexGraph
from gpt_index.data_structs.node_v2 import Node
from gpt_index.indices.base import BaseGPTIndex, QueryMap
from gpt_index.indices.common.tree.base import GPTTreeIndexBuilder
from gpt_index.indices.query.schema import QueryMode
from gpt_index.indices.query.tree.embedding_query import GPTTreeIndexEmbeddingQuery
from gpt_index.indices.query.tree.leaf_query import GPTTreeIndexLeafQuery
from gpt_index.indices.query.tree.retrieve_query import GPTTreeIndexRetQuery
from gpt_index.indices.query.tree.summarize_query import GPTTreeIndexSummarizeQuery
from gpt_index.indices.service_context import ServiceContext
from gpt_index.indices.tree.inserter import GPTTreeIndexInserter
from gpt_index.prompts.default_prompts import (
    DEFAULT_INSERT_PROMPT,
    DEFAULT_SUMMARY_PROMPT,
)
from gpt_index.prompts.prompts import SummaryPrompt, TreeInsertPrompt

REQUIRE_TREE_MODES = {
    QueryMode.DEFAULT,
    QueryMode.EMBEDDING,
    QueryMode.RETRIEVE,
}


class GPTTreeIndex(BaseGPTIndex[IndexGraph]):
    """GPT Tree Index.

    The tree index is a tree-structured index, where each node is a summary of
    the children nodes. During index construction, the tree is constructed
    in a bottoms-up fashion until we end up with a set of root_nodes.

    There are a few different options during query time (see :ref:`Ref-Query`).
    The main option is to traverse down the tree from the root nodes.
    A secondary answer is to directly synthesize the answer from the root nodes.

    Args:
        summary_template (Optional[SummaryPrompt]): A Summarization Prompt
            (see :ref:`Prompt-Templates`).
        insert_prompt (Optional[TreeInsertPrompt]): An Tree Insertion Prompt
            (see :ref:`Prompt-Templates`).
        num_children (int): The number of children each node should have.
        build_tree (bool): Whether to build the tree during index construction.

    """

    index_struct_cls = IndexGraph

    def __init__(
        self,
        nodes: Optional[Sequence[Node]] = None,
        index_struct: Optional[IndexGraph] = None,
        service_context: Optional[ServiceContext] = None,
        summary_template: Optional[SummaryPrompt] = None,
        insert_prompt: Optional[TreeInsertPrompt] = None,
        num_children: int = 10,
        build_tree: bool = True,
        use_async: bool = False,
        **kwargs: Any,
    ) -> None:
        """Initialize params."""
        # need to set parameters before building index in base class.
        self.num_children = num_children
        self.summary_template = summary_template or DEFAULT_SUMMARY_PROMPT
        self.insert_prompt: TreeInsertPrompt = insert_prompt or DEFAULT_INSERT_PROMPT
        self.build_tree = build_tree
        self._use_async = use_async
        super().__init__(
            nodes=nodes,
            index_struct=index_struct,
            service_context=service_context,
            **kwargs,
        )

    @classmethod
    def get_query_map(self) -> QueryMap:
        """Get query map."""
        return {
            QueryMode.DEFAULT: GPTTreeIndexLeafQuery,
            QueryMode.EMBEDDING: GPTTreeIndexEmbeddingQuery,
            QueryMode.RETRIEVE: GPTTreeIndexRetQuery,
            QueryMode.SUMMARIZE: GPTTreeIndexSummarizeQuery,
        }

    def _validate_build_tree_required(self, mode: QueryMode) -> None:
        """Check if index supports modes that require trees."""
        if mode in REQUIRE_TREE_MODES and not self.build_tree:
            raise ValueError(
                "Index was constructed without building trees, "
                f"but mode {mode} requires trees."
            )

    def _preprocess_query(self, mode: QueryMode, query_kwargs: Any) -> None:
        """Query mode to class."""
        super()._preprocess_query(mode, query_kwargs)
        self._validate_build_tree_required(mode)

    def _build_index_from_nodes(self, nodes: Sequence[Node]) -> IndexGraph:
        """Build the index from nodes."""
        index_builder = GPTTreeIndexBuilder(
            self.num_children,
            self.summary_template,
            service_context=self._service_context,
            use_async=self._use_async,
            docstore=self._docstore,
        )
        index_graph = index_builder.build_from_nodes(nodes, build_tree=self.build_tree)
        return index_graph

    def _insert(self, nodes: Sequence[Node], **insert_kwargs: Any) -> None:
        """Insert a document."""
        # TODO: allow to customize insert prompt
        inserter = GPTTreeIndexInserter(
            self.index_struct,
            num_children=self.num_children,
            insert_prompt=self.insert_prompt,
            summary_prompt=self.summary_template,
            service_context=self._service_context,
            docstore=self._docstore,
        )
        inserter.insert(nodes)

    def _delete(self, doc_id: str, **delete_kwargs: Any) -> None:
        """Delete a document."""
        raise NotImplementedError("Delete not implemented for tree index.")<|MERGE_RESOLUTION|>--- conflicted
+++ resolved
@@ -1,10 +1,6 @@
 """Tree-based index."""
 
-<<<<<<< HEAD
-from typing import Any, Dict, Optional, Sequence
-=======
 from typing import Any, Optional, Sequence
->>>>>>> 42040310
 
 # from gpt_index.data_structs.data_structs import IndexGraph
 from gpt_index.data_structs.data_structs_v2 import IndexGraph
