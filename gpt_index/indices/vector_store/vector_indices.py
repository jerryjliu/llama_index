"""Deprecated vector store indices."""

from typing import Any, Dict, Optional, Sequence, Type, cast

from requests.adapters import Retry

from gpt_index.data_structs.data_structs_v2 import (
    ChatGPTRetrievalPluginIndexDict,
    ChromaIndexDict,
    FaissIndexDict,
    IndexDict,
    OpensearchIndexDict,
    PineconeIndexDict,
    QdrantIndexDict,
    SimpleIndexDict,
    WeaviateIndexDict,
)
from gpt_index.data_structs.node_v2 import Node
from gpt_index.indices.base import BaseGPTIndex, QueryMap
from gpt_index.indices.query.schema import QueryMode
from gpt_index.indices.service_context import ServiceContext
from gpt_index.indices.vector_store.base import GPTVectorStoreIndex
from gpt_index.vector_stores import (
    ChatGPTRetrievalPluginClient,
    ChromaVectorStore,
    FaissVectorStore,
    PineconeVectorStore,
    QdrantVectorStore,
    SimpleVectorStore,
    WeaviateVectorStore,
)
from gpt_index.vector_stores.opensearch import (
    OpensearchVectorClient,
    OpensearchVectorStore,
)


class GPTSimpleVectorIndex(GPTVectorStoreIndex):
    """GPT Simple Vector Index.

    The GPTSimpleVectorIndex is a data structure where nodes are keyed by
    embeddings, and those embeddings are stored within a simple dictionary.
    During index construction, the document texts are chunked up,
    converted to nodes with text; they are then encoded in
    document embeddings stored within the dict.

    During query time, the index uses the dict to query for the top
    k most similar nodes, and synthesizes an answer from the
    retrieved nodes.

    Args:
        service_context (ServiceContext): Service context container (contains
            components like LLMPredictor, PromptHelper, etc.).

    """

    index_struct_cls: Type[IndexDict] = SimpleIndexDict

    def __init__(
        self,
        nodes: Optional[Sequence[Node]] = None,
        index_struct: Optional[IndexDict] = None,
        service_context: Optional[ServiceContext] = None,
<<<<<<< HEAD
        text_qa_template: Optional[QuestionAnswerPrompt] = None,
        vector_store: Optional[SimpleVectorStore] = None,
=======
        simple_vector_store_data_dict: Optional[dict] = None,
>>>>>>> 828fdbaa
        **kwargs: Any,
    ) -> None:
        """Init params."""
        super().__init__(
            nodes=nodes,
            index_struct=index_struct,
            service_context=service_context,
            vector_store=vector_store,
            **kwargs,
        )


class GPTFaissIndex(GPTVectorStoreIndex):
    """GPT Faiss Index.

    The GPTFaissIndex is a data structure where nodes are keyed by
    embeddings, and those embeddings are stored within a Faiss index.
    During index construction, the document texts are chunked up,
    converted to nodes with text; they are then encoded in
    document embeddings stored within Faiss.

    During query time, the index uses Faiss to query for the top
    k most similar nodes, and synthesizes an answer from the
    retrieved nodes.

    Args:
        faiss_index (faiss.Index): A Faiss Index object (required). Note: the index
            will be reset during index construction.
        service_context (ServiceContext): Service context container (contains
            components like LLMPredictor, PromptHelper, etc.).
    """

    index_struct_cls: Type[IndexDict] = FaissIndexDict

    def __init__(
        self,
        nodes: Optional[Sequence[Node]] = None,
        service_context: Optional[ServiceContext] = None,
        faiss_index: Optional[Any] = None,
        index_struct: Optional[IndexDict] = None,
        **kwargs: Any,
    ) -> None:
        """Init params."""
        if faiss_index is None:
            raise ValueError("faiss_index is required.")
        vector_store = FaissVectorStore(faiss_index)

        super().__init__(
            nodes=nodes,
            index_struct=index_struct,
            service_context=service_context,
            vector_store=vector_store,
            **kwargs,
        )

    @classmethod
    def load_from_disk(
        cls, save_path: str, faiss_index_save_path: Optional[str] = None, **kwargs: Any
    ) -> "BaseGPTIndex":
        """Load index from disk.

        This method loads the index from a JSON file stored on disk. The index data
        structure itself is preserved completely. If the index is defined over
        subindices, those subindices will also be preserved (and subindices of
        those subindices, etc.).
        In GPTFaissIndex, we allow user to specify an additional
        `faiss_index_save_path` to load faiss index from a file - that
        way, the user does not have to recreate the faiss index outside
        of this class.

        Args:
            save_path (str): The save_path of the file.
           faiss_index_save_path (Optional[str]): The save_path of the
                Faiss index file. If not specified, the Faiss index
                will not be saved to disk.
            **kwargs: Additional kwargs to pass to the index constructor.

        Returns:
            BaseGPTIndex: The loaded index.
        """
        if faiss_index_save_path is not None:
            import faiss

            faiss_index = faiss.read_index(faiss_index_save_path)
            return super().load_from_disk(save_path, faiss_index=faiss_index, **kwargs)
        else:
            return super().load_from_disk(save_path, **kwargs)

    def save_to_disk(
        self,
        save_path: str,
        encoding: str = "ascii",
        faiss_index_save_path: Optional[str] = None,
        **save_kwargs: Any,
    ) -> None:
        """Save to file.

        This method stores the index into a JSON file stored on disk.
        In GPTFaissIndex, we allow user to specify an additional
        `faiss_index_save_path` to save the faiss index to a file - that
        way, the user can pass in the same argument in
        `GPTFaissIndex.load_from_disk` without having to recreate
        the Faiss index outside of this class.

        Args:
            save_path (str): The save_path of the file.
            encoding (str): The encoding to use when saving the file.
            faiss_index_save_path (Optional[str]): The save_path of the
                Faiss index file. If not specified, the Faiss index
                will not be saved to disk.
        """
        super().save_to_disk(save_path, encoding=encoding, **save_kwargs)

        if faiss_index_save_path is not None:
            import faiss

            faiss.write_index(self._vector_store.client, faiss_index_save_path)


class GPTPineconeIndex(GPTVectorStoreIndex):
    """GPT Pinecone Index.

    The GPTPineconeIndex is a data structure where nodes are keyed by
    embeddings, and those embeddings are stored within a Pinecone index.
    During index construction, the document texts are chunked up,
    converted to nodes with text; they are then encoded in
    document embeddings stored within Pinecone.

    During query time, the index uses Pinecone to query for the top
    k most similar nodes, and synthesizes an answer from the
    retrieved nodes.

    Args:
        service_context (ServiceContext): Service context container (contains
            components like LLMPredictor, PromptHelper, etc.).
    """

    index_struct_cls: Type[IndexDict] = PineconeIndexDict

    def __init__(
        self,
        nodes: Optional[Sequence[Node]] = None,
        pinecone_index: Optional[Any] = None,
        index_name: Optional[str] = None,
        environment: Optional[str] = None,
        metadata_filters: Optional[Dict[str, Any]] = None,
        pinecone_kwargs: Optional[Dict] = None,
        insert_kwargs: Optional[Dict] = None,
        query_kwargs: Optional[Dict] = None,
        delete_kwargs: Optional[Dict] = None,
        index_struct: Optional[IndexDict] = None,
        service_context: Optional[ServiceContext] = None,
        vector_store: Optional[SimpleVectorStore] = None,
        **kwargs: Any,
    ) -> None:
        """Init params."""
        pinecone_kwargs = pinecone_kwargs or {}

        if vector_store is None:
            vector_store = PineconeVectorStore(
                pinecone_index=pinecone_index,
                index_name=index_name,
                environment=environment,
                metadata_filters=metadata_filters,
                pinecone_kwargs=pinecone_kwargs,
                insert_kwargs=insert_kwargs,
                query_kwargs=query_kwargs,
                delete_kwargs=delete_kwargs,
            )
        assert vector_store is not None

        super().__init__(
            nodes=nodes,
            index_struct=index_struct,
            service_context=service_context,
            vector_store=vector_store,
            **kwargs,
        )


class GPTWeaviateIndex(GPTVectorStoreIndex):
    """GPT Weaviate Index.

    The GPTWeaviateIndex is a data structure where nodes are keyed by
    embeddings, and those embeddings are stored within a Weaviate index.
    During index construction, the document texts are chunked up,
    converted to nodes with text; they are then encoded in
    document embeddings stored within Weaviate.

    During query time, the index uses Weaviate to query for the top
    k most similar nodes, and synthesizes an answer from the
    retrieved nodes.

    Args:
        service_context (ServiceContext): Service context container (contains
            components like LLMPredictor, PromptHelper, etc.).
    """

    index_struct_cls: Type[IndexDict] = WeaviateIndexDict

    def __init__(
        self,
        nodes: Optional[Sequence[Node]] = None,
        service_context: Optional[ServiceContext] = None,
        weaviate_client: Optional[Any] = None,
        class_prefix: Optional[str] = None,
        index_struct: Optional[IndexDict] = None,
        **kwargs: Any,
    ) -> None:
        """Init params."""
        if weaviate_client is None:
            raise ValueError("weaviate_client is required.")
        vector_store = WeaviateVectorStore(
            weaviate_client=weaviate_client, class_prefix=class_prefix
        )

        super().__init__(
            nodes=nodes,
            index_struct=index_struct,
            service_context=service_context,
            vector_store=vector_store,
            **kwargs,
        )


class GPTQdrantIndex(GPTVectorStoreIndex):
    """GPT Qdrant Index.

    The GPTQdrantIndex is a data structure where nodes are keyed by
    embeddings, and those embeddings are stored within a Qdrant collection.
    During index construction, the document texts are chunked up,
    converted to nodes with text; they are then encoded in
    document embeddings stored within Qdrant.

    During query time, the index uses Qdrant to query for the top
    k most similar nodes, and synthesizes an answer from the
    retrieved nodes.

    Args:
        service_context (ServiceContext): Service context container (contains
            components like LLMPredictor, PromptHelper, etc.).
        client (Optional[Any]): QdrantClient instance from `qdrant-client` package
        collection_name: (Optional[str]): name of the Qdrant collection
    """

    index_struct_cls: Type[IndexDict] = QdrantIndexDict

    def __init__(
        self,
        nodes: Optional[Sequence[Node]] = None,
        service_context: Optional[ServiceContext] = None,
        client: Optional[Any] = None,
        collection_name: Optional[str] = None,
        index_struct: Optional[IndexDict] = None,
        **kwargs: Any,
    ) -> None:
        """Init params."""
        if client is None:
            raise ValueError("client is required.")
        if collection_name is None:
            raise ValueError("collection_name is required.")
        vector_store = QdrantVectorStore(client=client, collection_name=collection_name)

        super().__init__(
            nodes=nodes,
            index_struct=index_struct,
            service_context=service_context,
            vector_store=vector_store,
            **kwargs,
        )


class GPTChromaIndex(GPTVectorStoreIndex):
    """GPT Chroma Index.

    The GPTChromaIndex is a data structure where nodes are keyed by
    embeddings, and those embeddings are stored within a Chroma collection.
    During index construction, the document texts are chunked up,
    converted to nodes with text; they are then encoded in
    document embeddings stored within Chroma.

    During query time, the index uses Chroma to query for the top
    k most similar nodes, and synthesizes an answer from the
    retrieved nodes.

    Args:
        service_context (ServiceContext): Service context container (contains
            components like LLMPredictor, PromptHelper, etc.).
        chroma_collection (Optional[Any]): Collection instance from `chromadb` package.

    """

    index_struct_cls: Type[IndexDict] = ChromaIndexDict

    def __init__(
        self,
        nodes: Optional[Sequence[Node]] = None,
        index_struct: Optional[IndexDict] = None,
        service_context: Optional[ServiceContext] = None,
        chroma_collection: Optional[Any] = None,
        **kwargs: Any,
    ) -> None:
        """Init params."""
        if chroma_collection is None:
            raise ValueError("chroma_collection is required.")
        vector_store = ChromaVectorStore(chroma_collection=chroma_collection)

        super().__init__(
            nodes=nodes,
            index_struct=index_struct,
            service_context=service_context,
            vector_store=vector_store,
            **kwargs,
        )


class GPTOpensearchIndex(GPTVectorStoreIndex):
    """GPT Opensearch Index.

    The GPTOpensearchIndex is a data structure where nodes are keyed by
    embeddings, and those embeddings are stored in a document that is indexed
    with its embedding as well as its textual data (text field is defined in
    the OpensearchVectorClient).
    During index construction, the document texts are chunked up,
    converted to nodes with text; each node's embedding is computed, and then
    the node's text, along with the embedding, is converted into JSON document that
    is indexed in Opensearch. The embedding data is put into a field with type
    "knn_vector" and the text is put into a standard Opensearch text field.

    During query time, the index performs approximate KNN search using the
    "knn_vector" field that the embeddings were mapped to.

    Args:
        client (Optional[OpensearchVectorClient]): The client which encapsulates
            logic for using Opensearch as a vector store (that is, it holds stuff
            like endpoint, index_name and performs operations like initializing the
            index and adding new doc/embeddings to said index).
        service_context (ServiceContext): Service context container (contains
            components like LLMPredictor, PromptHelper, etc.).
    """

    index_struct_cls: Type[IndexDict] = OpensearchIndexDict

    def __init__(
        self,
        nodes: Optional[Sequence[Node]] = None,
        service_context: Optional[ServiceContext] = None,
        client: Optional[OpensearchVectorClient] = None,
        index_struct: Optional[IndexDict] = None,
        **kwargs: Any,
    ) -> None:
        """Init params."""
        if client is None:
            raise ValueError("client is required.")
        vector_store = OpensearchVectorStore(client)
        super().__init__(
            nodes=nodes,
            index_struct=index_struct,
            service_context=service_context,
            vector_store=vector_store,
            **kwargs,
        )


class ChatGPTRetrievalPluginIndex(GPTVectorStoreIndex):
    """ChatGPTRetrievalPlugin index.

    This index directly interfaces with any server that hosts
    the ChatGPT Retrieval Plugin interface:
    https://github.com/openai/chatgpt-retrieval-plugin.

    Args:
        client (Optional[OpensearchVectorClient]): The client which encapsulates
            logic for using Opensearch as a vector store (that is, it holds stuff
            like endpoint, index_name and performs operations like initializing the
            index and adding new doc/embeddings to said index).
        service_context (ServiceContext): Service context container (contains
            components like LLMPredictor, PromptHelper, etc.).
    """

    index_struct_cls: Type[IndexDict] = ChatGPTRetrievalPluginIndexDict

    def __init__(
        self,
        nodes: Optional[Sequence[Node]] = None,
        index_struct: Optional[ChatGPTRetrievalPluginIndexDict] = None,
        service_context: Optional[ServiceContext] = None,
        endpoint_url: Optional[str] = None,
        bearer_token: Optional[str] = None,
        retries: Optional[Retry] = None,
        batch_size: int = 100,
        **kwargs: Any,
    ) -> None:
        """Init params."""
        if endpoint_url is None:
            raise ValueError("endpoint_url is required.")
        if bearer_token is None:
            raise ValueError("bearer_token is required.")
        vector_store = ChatGPTRetrievalPluginClient(
            endpoint_url,
            bearer_token,
            retries=retries,
            batch_size=batch_size,
        )
        super().__init__(
            nodes=nodes,
            index_struct=index_struct,
            service_context=service_context,
            vector_store=vector_store,
            **kwargs,
        )<|MERGE_RESOLUTION|>--- conflicted
+++ resolved
@@ -61,12 +61,7 @@
         nodes: Optional[Sequence[Node]] = None,
         index_struct: Optional[IndexDict] = None,
         service_context: Optional[ServiceContext] = None,
-<<<<<<< HEAD
-        text_qa_template: Optional[QuestionAnswerPrompt] = None,
         vector_store: Optional[SimpleVectorStore] = None,
-=======
-        simple_vector_store_data_dict: Optional[dict] = None,
->>>>>>> 828fdbaa
         **kwargs: Any,
     ) -> None:
         """Init params."""
