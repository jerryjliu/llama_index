--- conflicted
+++ resolved
@@ -1,43 +1,9 @@
 """Vector-store based data structures."""
 
 from gpt_index.indices.vector_store.base import GPTVectorStoreIndex
-<<<<<<< HEAD
-from gpt_index.indices.vector_store.base_query import GPTVectorStoreIndexQuery
-from gpt_index.indices.vector_store.vector_indices import (
-    ChatGPTRetrievalPluginIndex,
-    GPTChromaIndex,
-    GPTDeepLakeIndex,
-    GPTFaissIndex,
-    GPTLanceDBIndex,
-    GPTMilvusIndex,
-    GPTMyScaleIndex,
-    GPTOpensearchIndex,
-    GPTPineconeIndex,
-    GPTQdrantIndex,
-    GPTSimpleVectorIndex,
-    GPTWeaviateIndex,
-)
-
-__all__ = [
-    "GPTVectorStoreIndex",
-    "GPTSimpleVectorIndex",
-    "GPTFaissIndex",
-    "GPTPineconeIndex",
-    "GPTWeaviateIndex",
-    "GPTQdrantIndex",
-    "GPTMilvusIndex",
-    "GPTChromaIndex",
-    "GPTMyScaleIndex",
-    "GPTOpensearchIndex",
-    "ChatGPTRetrievalPluginIndex",
-    "GPTVectorStoreIndexQuery",
-    "GPTDeepLakeIndex",
-    "GPTLanceDBIndex",
-=======
 from gpt_index.indices.vector_store.retrievers import VectorIndexRetriever
 
 __all__ = [
     "GPTVectorStoreIndex",
     "VectorIndexRetriever",
->>>>>>> c5d8768f
 ]