--- conflicted
+++ resolved
@@ -2,11 +2,7 @@
 import logging
 from copy import deepcopy
 from pathlib import Path
-<<<<<<< HEAD
-from typing import Callable, Dict, Generator, List, Optional, Union
-=======
-from typing import Callable, Dict, List, Optional, Union, cast
->>>>>>> 3f46aa96
+from typing import Callable, Dict, Generator, List, Optional, Union, cast
 
 from gpt_index.readers.base import BaseReader
 from gpt_index.readers.file.base_parser import BaseParser, ImageParserOutput
