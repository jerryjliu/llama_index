from abc import abstractmethod
from dataclasses import dataclass
from typing import Any, Dict, Optional, Type

from llama_index.bridge.langchain import StructuredTool, Tool
from pydantic import BaseModel


class DefaultToolFnSchema(BaseModel):
    """Default tool function Schema."""

    input: str


@dataclass
class ToolMetadata:
    description: str
    name: Optional[str] = None
    fn_schema: Optional[Type[BaseModel]] = DefaultToolFnSchema

    @property
    def fn_schema_str(self) -> str:
        """Get fn schema as string."""
        if self.fn_schema is None:
            raise ValueError("fn_schema is None.")
<<<<<<< HEAD
        return self.fn_schema.schema()
=======
        return str(self.fn_schema.schema())
>>>>>>> 74a4f411

    def get_name(self) -> str:
        """Get name."""
        if self.name is None:
            raise ValueError("name is None.")
        return self.name

    def to_openai_function(self) -> Dict[str, Any]:
        """To OpenAI function."""
        if self.fn_schema is None:
            parameters = {
                "properties": {
                    "input": {"title": "input query string", "type": "string"},
                },
                "required": ["input"],
                "type": "object",
            }
        else:
            parameters = self.fn_schema.schema()

        return {
            "name": self.name,
            "description": self.description,
            "parameters": parameters,
        }


class ToolOutput(BaseModel):
    """Tool output."""

    content: str
    tool_name: str
    raw_input: Dict[str, Any]
    raw_output: Any

    def __str__(self) -> str:
        """String."""
        return str(self.content)


class BaseTool:
    @property
    @abstractmethod
    def metadata(self) -> ToolMetadata:
        pass

    @abstractmethod
    def __call__(self, input: Any) -> ToolOutput:
        pass

    def _process_langchain_tool_kwargs(
        self,
        langchain_tool_kwargs: Any,
    ) -> Dict[str, Any]:
        """Process langchain tool kwargs."""
        if "name" not in langchain_tool_kwargs:
            langchain_tool_kwargs["name"] = self.metadata.name or ""
        if "description" not in langchain_tool_kwargs:
            langchain_tool_kwargs["description"] = self.metadata.description
        if "fn_schema" not in langchain_tool_kwargs:
            langchain_tool_kwargs["args_schema"] = self.metadata.fn_schema
        return langchain_tool_kwargs

    def to_langchain_tool(
        self,
        **langchain_tool_kwargs: Any,
    ) -> Tool:
        """To langchain tool."""
        langchain_tool_kwargs = self._process_langchain_tool_kwargs(
            langchain_tool_kwargs
        )
        return Tool.from_function(
            func=self.__call__,
            **langchain_tool_kwargs,
        )

    def to_langchain_structured_tool(
        self,
        **langchain_tool_kwargs: Any,
    ) -> StructuredTool:
        """To langchain structured tool."""
        langchain_tool_kwargs = self._process_langchain_tool_kwargs(
            langchain_tool_kwargs
        )
        return StructuredTool.from_function(
            func=self.__call__,
            **langchain_tool_kwargs,
        )<|MERGE_RESOLUTION|>--- conflicted
+++ resolved
@@ -23,11 +23,7 @@
         """Get fn schema as string."""
         if self.fn_schema is None:
             raise ValueError("fn_schema is None.")
-<<<<<<< HEAD
-        return self.fn_schema.schema()
-=======
         return str(self.fn_schema.schema())
->>>>>>> 74a4f411
 
     def get_name(self) -> str:
         """Get name."""
