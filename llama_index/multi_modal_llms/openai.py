from typing import Any, Callable, Dict, List, Optional, Sequence, Tuple, cast

from openai import AsyncOpenAI
from openai import OpenAI as SyncOpenAI
from openai.types.chat import ChatCompletionMessageParam
from openai.types.chat.chat_completion_chunk import (
    ChatCompletionChunk,
    ChoiceDelta,
    ChoiceDeltaToolCall,
)

from llama_index.bridge.pydantic import Field, PrivateAttr
from llama_index.callbacks import CallbackManager
<<<<<<< HEAD
from llama_index.constants import DEFAULT_CONTEXT_WINDOW, DEFAULT_NUM_OUTPUTS
from llama_index.llms.generic_utils import (
    messages_to_prompt as generic_messages_to_prompt,
)
from llama_index.llms.openai_utils import from_openai_message, to_openai_message_dicts
from llama_index.llms.types import (
=======
from llama_index.constants import (
    DEFAULT_CONTEXT_WINDOW,
    DEFAULT_NUM_OUTPUTS,
    DEFAULT_TEMPERATURE,
)
from llama_index.llms.base import (
>>>>>>> cf419d68
    ChatMessage,
    ChatResponse,
    ChatResponseAsyncGen,
    ChatResponseGen,
    CompletionResponse,
    CompletionResponseAsyncGen,
    CompletionResponseGen,
    MessageRole,
)
from llama_index.multi_modal_llms import (
    MultiModalLLM,
    MultiModalLLMMetadata,
)
from llama_index.multi_modal_llms.openai_utils import (
    GPT4V_MODELS,
    generate_openai_multi_modal_chat_message,
)
from llama_index.schema import ImageDocument


class OpenAIMultiModal(MultiModalLLM):
    model: str = Field(description="The Multi-Modal model to use from OpenAI.")
    temperature: float = Field(description="The temperature to use for sampling.")
    max_new_tokens: Optional[int] = Field(
        description=" The maximum numbers of tokens to generate, ignoring the number of tokens in the prompt",
        gt=0,
    )
    context_window: Optional[int] = Field(
        description="The maximum number of context tokens for the model.",
        gt=0,
    )
    image_detail: str = Field(
        description="The level of details for image in API calls. Can be low, high, or auto"
    )
    max_retries: int = Field(
        default=3,
        description="Maximum number of retries.",
        gte=0,
    )
    timeout: float = Field(
        default=60.0,
        description="The timeout, in seconds, for API requests.",
        gte=0,
    )
    api_key: str = Field(default=None, description="The OpenAI API key.", exclude=True)
    api_base: str = Field(description="The base URL for OpenAI API.")
    additional_kwargs: Dict[str, Any] = Field(
        default_factory=dict, description="Additional kwargs for the OpenAI API."
    )

    _messages_to_prompt: Callable = PrivateAttr()
    _completion_to_prompt: Callable = PrivateAttr()
    _client: SyncOpenAI = PrivateAttr()
    _aclient: AsyncOpenAI = PrivateAttr()

    def __init__(
        self,
        model: str = "gpt-4-vision-preview",
        temperature: float = DEFAULT_TEMPERATURE,
        max_new_tokens: Optional[int] = 300,
        additional_kwargs: Optional[Dict[str, Any]] = None,
        context_window: Optional[int] = DEFAULT_CONTEXT_WINDOW,
        max_retries: int = 3,
        timeout: float = 60.0,
        image_detail: str = "low",
        api_key: Optional[str] = None,
        api_base: Optional[str] = "https://api.openai.com/v1",
        messages_to_prompt: Optional[Callable] = None,
        completion_to_prompt: Optional[Callable] = None,
        callback_manager: Optional[CallbackManager] = None,
        **kwargs: Any,
    ) -> None:
        self._messages_to_prompt = messages_to_prompt or generic_messages_to_prompt
        self._completion_to_prompt = completion_to_prompt or (lambda x: x)
        api_key = api_key
        api_base = api_base

        super().__init__(
            model=model,
            temperature=temperature,
            max_new_tokens=max_new_tokens,
            additional_kwargs=additional_kwargs or {},
            context_window=context_window,
            image_detail=image_detail,
            max_retries=max_retries,
            timeout=timeout,
            api_key=api_key,
            api_base=api_base,
            callback_manager=callback_manager,
        )
        self._client, self._aclient = self._get_clients(**kwargs)

    def _get_clients(self, **kwargs: Any) -> Tuple[SyncOpenAI, AsyncOpenAI]:
        client = SyncOpenAI(**self._get_credential_kwargs())
        aclient = AsyncOpenAI(**self._get_credential_kwargs())
        return client, aclient

    @classmethod
    def class_name(cls) -> str:
        return "openai_multi_modal_llm"

    @property
    def metadata(self) -> MultiModalLLMMetadata:
        """Multi Modal LLM metadata."""
        return MultiModalLLMMetadata(
            context_window=self.context_window,
            num_output=DEFAULT_NUM_OUTPUTS,
            model_name=self.model,
        )

    def _get_credential_kwargs(self, **kwargs: Any) -> Dict[str, Any]:
        return {
            "api_key": self.api_key,
            "base_url": self.api_base,
            "max_retries": self.max_retries,
            "timeout": self.timeout,
            **kwargs,
        }

    def _get_multi_modal_chat_messages(
        self,
        prompt: str,
        role: str,
        image_documents: Sequence[ImageDocument],
        **kwargs: Any,
    ) -> List[ChatCompletionMessageParam]:
        return to_openai_message_dicts(
            [
                generate_openai_multi_modal_chat_message(
                    prompt=prompt,
                    role=role,
                    image_documents=image_documents,
                    image_detail=self.image_detail,
                )
            ]
        )

    # Model Params for OpenAI GPT4V model.
    def _get_model_kwargs(self, **kwargs: Any) -> Dict[str, Any]:
        if self.model not in GPT4V_MODELS:
            raise ValueError(
                f"Invalid model {self.model}. "
                f"Available models are: {list(GPT4V_MODELS.keys())}"
            )
        base_kwargs = {"model": self.model, "temperature": self.temperature, **kwargs}
        if self.max_new_tokens is not None:
            # If max_tokens is None, don't include in the payload:
            # https://platform.openai.com/docs/api-reference/chat
            # https://platform.openai.com/docs/api-reference/completions
            base_kwargs["max_tokens"] = str(self.max_new_tokens)
        return {**base_kwargs, **self.additional_kwargs}

    def _get_response_token_counts(self, raw_response: Any) -> dict:
        """Get the token usage reported by the response."""
        if not isinstance(raw_response, dict):
            return {}

        usage = raw_response.get("usage", {})
        # NOTE: other model providers that use the OpenAI client may not report usage
        if usage is None:
            return {}

        return {
            "prompt_tokens": usage.get("prompt_tokens", 0),
            "completion_tokens": usage.get("completion_tokens", 0),
            "total_tokens": usage.get("total_tokens", 0),
        }

    def _complete(
        self, prompt: str, image_documents: Sequence[ImageDocument], **kwargs: Any
    ) -> CompletionResponse:
        all_kwargs = self._get_model_kwargs(**kwargs)
        message_dict = self._get_multi_modal_chat_messages(
            prompt=prompt, role=MessageRole.USER, image_documents=image_documents
        )
        response = self._client.chat.completions.create(
            messages=message_dict,
            stream=False,
            **all_kwargs,
        )

        return CompletionResponse(
            text=response.choices[0].message.content,
            raw=response,
            additional_kwargs=self._get_response_token_counts(response),
        )

    def _chat(self, messages: Sequence[ChatMessage], **kwargs: Any) -> ChatResponse:
        all_kwargs = self._get_model_kwargs(**kwargs)
        message_dicts = to_openai_message_dicts(messages)
        response = self._client.chat.completions.create(
            messages=message_dicts,
            stream=False,
            **all_kwargs,
        )
        openai_message = response.choices[0].message
        message = from_openai_message(openai_message)

        return ChatResponse(
            message=message,
            raw=response,
            additional_kwargs=self._get_response_token_counts(response),
        )

    def _stream_complete(
        self, prompt: str, image_documents: Sequence[ImageDocument], **kwargs: Any
    ) -> CompletionResponseGen:
        all_kwargs = self._get_model_kwargs(**kwargs)
        message_dict = self._get_multi_modal_chat_messages(
            prompt=prompt, role=MessageRole.USER, image_documents=image_documents
        )

        def gen() -> CompletionResponseGen:
            text = ""

            for response in self._client.chat.completions.create(
                messages=message_dict,
                stream=True,
                **all_kwargs,
            ):
                response = cast(ChatCompletionChunk, response)
                if len(response.choices) > 0:
                    delta = response.choices[0].delta
                else:
                    delta = ChoiceDelta()

                # update using deltas
                content_delta = delta.content or ""
                text += content_delta

                yield CompletionResponse(
                    delta=content_delta,
                    text=text,
                    raw=response,
                    additional_kwargs=self._get_response_token_counts(response),
                )

        return gen()

    def _stream_chat(
        self, messages: Sequence[ChatMessage], **kwargs: Any
    ) -> ChatResponseGen:
        message_dicts = to_openai_message_dicts(messages)

        def gen() -> ChatResponseGen:
            content = ""
            tool_calls: List[ChoiceDeltaToolCall] = []

            is_function = False
            for response in self._client.chat.completions.create(
                messages=message_dicts,
                stream=True,
                **self._get_model_kwargs(**kwargs),
            ):
                response = cast(ChatCompletionChunk, response)
                if len(response.choices) > 0:
                    delta = response.choices[0].delta
                else:
                    delta = ChoiceDelta()

                # check if this chunk is the start of a function call
                if delta.tool_calls:
                    is_function = True

                # update using deltas
                role = delta.role or MessageRole.ASSISTANT
                content_delta = delta.content or ""
                content += content_delta

                additional_kwargs = {}
                if is_function:
                    tool_calls = self._update_tool_calls(tool_calls, delta.tool_calls)
                    additional_kwargs["tool_calls"] = tool_calls

                yield ChatResponse(
                    message=ChatMessage(
                        role=role,
                        content=content,
                        additional_kwargs=additional_kwargs,
                    ),
                    delta=content_delta,
                    raw=response,
                    additional_kwargs=self._get_response_token_counts(response),
                )

        return gen()

    def complete(
        self, prompt: str, image_documents: Sequence[ImageDocument], **kwargs: Any
    ) -> CompletionResponse:
        return self._complete(prompt, image_documents, **kwargs)

    def stream_complete(
        self, prompt: str, image_documents: Sequence[ImageDocument], **kwargs: Any
    ) -> CompletionResponseGen:
        return self._stream_complete(prompt, image_documents, **kwargs)

    def chat(
        self,
        messages: Sequence[ChatMessage],
        **kwargs: Any,
    ) -> ChatResponse:
        return self._chat(messages, **kwargs)

    def stream_chat(
        self,
        messages: Sequence[ChatMessage],
        **kwargs: Any,
    ) -> ChatResponseGen:
        return self._stream_chat(messages, **kwargs)

    # ===== Async Endpoints =====

    async def _acomplete(
        self, prompt: str, image_documents: Sequence[ImageDocument], **kwargs: Any
    ) -> CompletionResponse:
        all_kwargs = self._get_model_kwargs(**kwargs)
        message_dict = self._get_multi_modal_chat_messages(
            prompt=prompt, role=MessageRole.USER, image_documents=image_documents
        )
        response = await self._aclient.chat.completions.create(
            messages=message_dict,
            stream=False,
            **all_kwargs,
        )

        return CompletionResponse(
            text=response.choices[0].message.content,
            raw=response,
            additional_kwargs=self._get_response_token_counts(response),
        )

    async def acomplete(
        self, prompt: str, image_documents: Sequence[ImageDocument], **kwargs: Any
    ) -> CompletionResponse:
        return await self._acomplete(prompt, image_documents, **kwargs)

    async def _astream_complete(
        self, prompt: str, image_documents: Sequence[ImageDocument], **kwargs: Any
    ) -> CompletionResponseAsyncGen:
        all_kwargs = self._get_model_kwargs(**kwargs)
        message_dict = self._get_multi_modal_chat_messages(
            prompt=prompt, role=MessageRole.USER, image_documents=image_documents
        )

        async def gen() -> CompletionResponseAsyncGen:
            text = ""

            async for response in await self._aclient.chat.completions.create(
                messages=message_dict,
                stream=True,
                **all_kwargs,
            ):
                response = cast(ChatCompletionChunk, response)
                if len(response.choices) > 0:
                    delta = response.choices[0].delta
                else:
                    delta = ChoiceDelta()

                # update using deltas
                content_delta = delta.content or ""
                text += content_delta

                yield CompletionResponse(
                    delta=content_delta,
                    text=text,
                    raw=response,
                    additional_kwargs=self._get_response_token_counts(response),
                )

        return gen()

    async def _achat(
        self, messages: Sequence[ChatMessage], **kwargs: Any
    ) -> ChatResponse:
        all_kwargs = self._get_model_kwargs(**kwargs)
        message_dicts = to_openai_message_dicts(messages)
        response = await self._aclient.chat.completions.create(
            messages=message_dicts,
            stream=False,
            **all_kwargs,
        )
        openai_message = response.choices[0].message
        message = from_openai_message(openai_message)

        return ChatResponse(
            message=message,
            raw=response,
            additional_kwargs=self._get_response_token_counts(response),
        )

    async def _astream_chat(
        self, messages: Sequence[ChatMessage], **kwargs: Any
    ) -> ChatResponseAsyncGen:
        message_dicts = to_openai_message_dicts(messages)

        async def gen() -> ChatResponseAsyncGen:
            content = ""
            tool_calls: List[ChoiceDeltaToolCall] = []

            is_function = False
            async for response in await self._aclient.chat.completions.create(
                messages=message_dicts,
                stream=True,
                **self._get_model_kwargs(**kwargs),
            ):
                response = cast(ChatCompletionChunk, response)
                if len(response.choices) > 0:
                    delta = response.choices[0].delta
                else:
                    delta = ChoiceDelta()

                # check if this chunk is the start of a function call
                if delta.tool_calls:
                    is_function = True

                # update using deltas
                role = delta.role or MessageRole.ASSISTANT
                content_delta = delta.content or ""
                content += content_delta

                additional_kwargs = {}
                if is_function:
                    tool_calls = self._update_tool_calls(tool_calls, delta.tool_calls)
                    additional_kwargs["tool_calls"] = tool_calls

                yield ChatResponse(
                    message=ChatMessage(
                        role=role,
                        content=content,
                        additional_kwargs=additional_kwargs,
                    ),
                    delta=content_delta,
                    raw=response,
                    additional_kwargs=self._get_response_token_counts(response),
                )

        return gen()

    async def astream_complete(
        self, prompt: str, image_documents: Sequence[ImageDocument], **kwargs: Any
    ) -> CompletionResponseAsyncGen:
        return await self._astream_complete(prompt, image_documents, **kwargs)

    async def achat(
        self,
        messages: Sequence[ChatMessage],
        **kwargs: Any,
    ) -> ChatResponse:
        return await self._achat(messages, **kwargs)

    async def astream_chat(
        self,
        messages: Sequence[ChatMessage],
        **kwargs: Any,
    ) -> ChatResponseAsyncGen:
        return await self._astream_chat(messages, **kwargs)<|MERGE_RESOLUTION|>--- conflicted
+++ resolved
@@ -11,21 +11,12 @@
 
 from llama_index.bridge.pydantic import Field, PrivateAttr
 from llama_index.callbacks import CallbackManager
-<<<<<<< HEAD
-from llama_index.constants import DEFAULT_CONTEXT_WINDOW, DEFAULT_NUM_OUTPUTS
-from llama_index.llms.generic_utils import (
-    messages_to_prompt as generic_messages_to_prompt,
-)
-from llama_index.llms.openai_utils import from_openai_message, to_openai_message_dicts
-from llama_index.llms.types import (
-=======
 from llama_index.constants import (
     DEFAULT_CONTEXT_WINDOW,
     DEFAULT_NUM_OUTPUTS,
     DEFAULT_TEMPERATURE,
 )
-from llama_index.llms.base import (
->>>>>>> cf419d68
+from llama_index.llms.types import (
     ChatMessage,
     ChatResponse,
     ChatResponseAsyncGen,
