--- conflicted
+++ resolved
@@ -1,23 +1,21 @@
 # ReAct agent
 
-<<<<<<< HEAD
 import asyncio
 from threading import Thread
-=======
->>>>>>> 8104b4de
 from typing import Any, List, Optional, Sequence, Tuple, Type, cast
 
 from llama_index.agent.react.formatter import ReActChatFormatter
 from llama_index.agent.react.output_parser import ReActOutputParser
-from llama_index.agent.react.types import (ActionReasoningStep,
-                                           BaseReasoningStep,
-                                           ObservationReasoningStep,
-                                           ResponseReasoningStep)
+from llama_index.agent.react.types import (
+    ActionReasoningStep,
+    BaseReasoningStep,
+    ObservationReasoningStep,
+    ResponseReasoningStep,
+)
 from llama_index.agent.types import BaseAgent
 from llama_index.bridge.langchain import print_text
 from llama_index.callbacks.base import CallbackManager
-from llama_index.chat_engine.types import (AgentChatResponse,
-                                           StreamingAgentChatResponse)
+from llama_index.chat_engine.types import AgentChatResponse, StreamingAgentChatResponse
 from llama_index.llms.base import LLM, ChatMessage, ChatResponse, MessageRole
 from llama_index.llms.openai import OpenAI
 from llama_index.memory.chat_memory_buffer import ChatMemoryBuffer
