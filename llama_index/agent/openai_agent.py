import json
from abc import abstractmethod
from typing import Optional, Callable, List

<<<<<<< HEAD
from langchain.chat_models import ChatOpenAI
from langchain.memory import ChatMessageHistory
from langchain.schema import FunctionMessage

from llama_index.callbacks.base import CallbackManager
from llama_index.chat_engine.types import BaseChatEngine
from llama_index.indices.query.base import BaseQueryEngine
from llama_index.indices.query.schema import QueryBundle
from llama_index.response.schema import RESPONSE_TYPE, Response
from llama_index.tools import BaseTool
=======
from llama_index.agent.utils import FunctionMessage, monkey_patch_langchain

# TODO: right now langchain does not support function messages
#       monkey patch it to support it
monkey_patch_langchain()

from langchain.chat_models import ChatOpenAI  # noqa: E402
from langchain.memory import ChatMessageHistory  # noqa: E402

from llama_index.data_structs.node import NodeWithScore  # noqa: E402
from llama_index.data_structs.node import Node  # noqa: E402
from llama_index.indices.base_retriever import BaseRetriever  # noqa: E402
from llama_index.callbacks.base import CallbackManager  # noqa: E402
from llama_index.chat_engine.types import BaseChatEngine  # noqa: E402
from llama_index.indices.query.base import BaseQueryEngine  # noqa: E402
from llama_index.indices.query.schema import QueryBundle  # noqa: E402
from llama_index.response.schema import RESPONSE_TYPE, Response  # noqa: E402
from llama_index.tools import BaseTool  # noqa: E402
>>>>>>> 0f4b057b

DEFAULT_MAX_FUNCTION_CALLS = 5
SUPPORTED_MODEL_NAMES = [
    "gpt-3.5-turbo-0613",
    "gpt-4-0613",
]


def get_function_by_name(tools: List[BaseTool], name: str) -> BaseTool:
    """Get function by name."""
    name_to_tool = {tool.metadata.name: tool for tool in tools}
    if name not in name_to_tool:
        raise ValueError(f"Tool with name {name} not found")
    return name_to_tool[name]


def call_function(
    tools: List[BaseTool], function_call: dict, verbose: bool = False
) -> FunctionMessage:
    """Call a function and return the output as a string."""
    name = function_call["name"]
    arguments_str = function_call["arguments"]
    if verbose:
        print("=== Calling Function ===")
        print(f"Calling function: {name} with args: {arguments_str}")
    tool = get_function_by_name(tools, name)
    argument_dict = json.loads(arguments_str)
    output = tool(**argument_dict)
    if verbose:
        print(f"Got output: {output}")
        print("========================")
    return FunctionMessage(content=str(output), name=function_call["name"])


class BaseOpenAIAgent(BaseChatEngine, BaseQueryEngine):
    """Base OpenAI Agent."""

    def __init__(
        self,
        llm: ChatOpenAI,
        chat_history: ChatMessageHistory,
        verbose: bool = False,
        max_function_calls: int = DEFAULT_MAX_FUNCTION_CALLS,
        callback_manager: Optional[CallbackManager] = None,
    ) -> None:
        self._llm = llm
        self._chat_history = chat_history
        self._verbose = verbose
        self._max_function_calls = max_function_calls
        self.callback_manager = callback_manager or CallbackManager([])

    def reset(self) -> None:
        self._chat_history.clear()

    @abstractmethod
    def _get_tools(self, message: str) -> List[BaseTool]:
        """Get tools."""

    def chat(
        self, message: str, chat_history: Optional[ChatMessageHistory] = None
    ) -> RESPONSE_TYPE:
        chat_history = chat_history or self._chat_history
        chat_history.add_user_message(message)
        tools = self._get_tools(message)
        functions = [tool.metadata.to_openai_function() for tool in tools]

        # TODO: Support forced function call
        ai_message = self._llm.predict_messages(
            chat_history.messages, functions=functions
        )
        chat_history.add_message(ai_message)

        n_function_calls = 0
        function_call = ai_message.additional_kwargs.get("function_call", None)
        while function_call is not None:
            if n_function_calls >= self._max_function_calls:
                print(f"Exceeded max function calls: {self._max_function_calls}.")
                break

            function_message = call_function(
                tools, function_call, verbose=self._verbose
            )
            chat_history.add_message(function_message)
            n_function_calls += 1

            # send function call & output back to get another response
            ai_message = self._llm.predict_messages(
                chat_history.messages, functions=functions
            )
            chat_history.add_message(ai_message)
            function_call = ai_message.additional_kwargs.get("function_call", None)

        return Response(ai_message.content)

    async def achat(
        self, message: str, chat_history: Optional[ChatMessageHistory] = None
    ) -> RESPONSE_TYPE:
        chat_history = chat_history or self._chat_history
        chat_history.add_user_message(message)
        tools = self._get_tools(message)
        functions = [tool.metadata.to_openai_function() for tool in tools]

        # TODO: Support forced function call
        ai_message = await self._llm.apredict_messages(
            chat_history.messages, functions=functions
        )
        chat_history.add_message(ai_message)

        n_function_calls = 0
        function_call = ai_message.additional_kwargs.get("function_call", None)
        while function_call is not None:
            if n_function_calls >= self._max_function_calls:
                print(f"Exceeded max function calls: {self._max_function_calls}.")
                continue

            function_message = call_function(
                tools, function_call, verbose=self._verbose
            )
            chat_history.add_message(function_message)
            n_function_calls += 1

            # send function call & output back to get another response
            ai_message = await self._llm.apredict_messages(
                chat_history.messages, functions=functions
            )
            chat_history.add_message(ai_message)
            function_call = ai_message.additional_kwargs.get("function_call", None)

        return Response(ai_message.content)

    # ===== Query Engine Interface =====
    def _query(self, query_bundle: QueryBundle) -> RESPONSE_TYPE:
        return self.chat(
            query_bundle.query_str,
            chat_history=ChatMessageHistory(),
        )

    async def _aquery(self, query_bundle: QueryBundle) -> RESPONSE_TYPE:
        return await self.achat(
            query_bundle.query_str,
            chat_history=ChatMessageHistory(),
        )


class OpenAIAgent(BaseOpenAIAgent):
    def __init__(
        self,
        tools: List[BaseTool],
        llm: ChatOpenAI,
        chat_history: ChatMessageHistory,
        verbose: bool = False,
        max_function_calls: int = DEFAULT_MAX_FUNCTION_CALLS,
        callback_manager: Optional[CallbackManager] = None,
    ) -> None:
        super().__init__(
            llm=llm,
            chat_history=chat_history,
            verbose=verbose,
            max_function_calls=max_function_calls,
            callback_manager=callback_manager,
        )
        self._tools = tools

    @classmethod
    def from_tools(
        cls,
        tools: Optional[List[BaseTool]] = None,
        llm: Optional[ChatOpenAI] = None,
        chat_history: Optional[ChatMessageHistory] = None,
        verbose: bool = False,
        max_function_calls: int = DEFAULT_MAX_FUNCTION_CALLS,
        callback_manager: Optional[CallbackManager] = None,
    ) -> "OpenAIAgent":
        tools = tools or []
        lc_chat_history = chat_history or ChatMessageHistory()
        llm = llm or ChatOpenAI(temperature=0, model_name="gpt-3.5-turbo-0613")
        if not isinstance(llm, ChatOpenAI):
            raise ValueError("llm must be a ChatOpenAI instance")

        if llm.model_name not in SUPPORTED_MODEL_NAMES:
            raise ValueError(
                f"Model name {llm.model_name} not supported. "
                f"Supported model names: {SUPPORTED_MODEL_NAMES}"
            )

        return cls(
            tools=tools,
            llm=llm,
            chat_history=lc_chat_history,
            verbose=verbose,
            max_function_calls=max_function_calls,
            callback_manager=callback_manager,
        )

    def _get_tools(self, message: str) -> List[BaseTool]:
        """Get tools."""
        return self._tools


class RetrieverOpenAIAgent(BaseOpenAIAgent):
    """Retriever OpenAI Agent.

    NOTE: this is a beta feature, function interfaces might change.

    TODO: add a native OpenAI Tool Index.

    """

    def __init__(
        self,
        retriever: BaseRetriever,
        node_to_tool_fn: Callable[[Node], BaseTool],
        llm: ChatOpenAI,
        chat_history: ChatMessageHistory,
        verbose: bool = False,
        max_function_calls: int = DEFAULT_MAX_FUNCTION_CALLS,
        callback_manager: Optional[CallbackManager] = None,
    ) -> None:
        super().__init__(
            llm=llm,
            chat_history=chat_history,
            verbose=verbose,
            max_function_calls=max_function_calls,
            callback_manager=callback_manager,
        )
        self._retriever = retriever
        self._node_to_tool_fn = node_to_tool_fn

    @classmethod
    def from_retriever(
        cls,
        retriever: BaseRetriever,
        node_to_tool_fn: Callable[[Node], BaseTool],
        llm: Optional[ChatOpenAI] = None,
        chat_history: Optional[ChatMessageHistory] = None,
        verbose: bool = False,
        max_function_calls: int = DEFAULT_MAX_FUNCTION_CALLS,
        callback_manager: Optional[CallbackManager] = None,
    ) -> "RetrieverOpenAIAgent":
        lc_chat_history = chat_history or ChatMessageHistory()
        llm = llm or ChatOpenAI(temperature=0, model_name="gpt-3.5-turbo-0613")
        if not isinstance(llm, ChatOpenAI):
            raise ValueError("llm must be a ChatOpenAI instance")

        if llm.model_name not in SUPPORTED_MODEL_NAMES:
            raise ValueError(
                f"Model name {llm.model_name} not supported. "
                f"Supported model names: {SUPPORTED_MODEL_NAMES}"
            )

        return cls(
            retriever=retriever,
            node_to_tool_fn=node_to_tool_fn,
            llm=llm,
            chat_history=lc_chat_history,
            verbose=verbose,
            max_function_calls=max_function_calls,
            callback_manager=callback_manager,
        )

    def _get_tools(self, message: str) -> List[BaseTool]:
        retrieved_nodes_w_scores: List[NodeWithScore] = self._retriever.retrieve(
            message
        )
        retrieved_nodes = [node.node for node in retrieved_nodes_w_scores]
        retrieved_tools: List[BaseTool] = [
            self._node_to_tool_fn(n) for n in retrieved_nodes
        ]
        return retrieved_tools<|MERGE_RESOLUTION|>--- conflicted
+++ resolved
@@ -1,38 +1,18 @@
 import json
 from abc import abstractmethod
-from typing import Optional, Callable, List
-
-<<<<<<< HEAD
+from typing import Callable, List, Optional
+
 from langchain.chat_models import ChatOpenAI
 from langchain.memory import ChatMessageHistory
-from langchain.schema import FunctionMessage
 
 from llama_index.callbacks.base import CallbackManager
 from llama_index.chat_engine.types import BaseChatEngine
+from llama_index.data_structs.node import Node, NodeWithScore
+from llama_index.indices.base_retriever import BaseRetriever
 from llama_index.indices.query.base import BaseQueryEngine
 from llama_index.indices.query.schema import QueryBundle
 from llama_index.response.schema import RESPONSE_TYPE, Response
 from llama_index.tools import BaseTool
-=======
-from llama_index.agent.utils import FunctionMessage, monkey_patch_langchain
-
-# TODO: right now langchain does not support function messages
-#       monkey patch it to support it
-monkey_patch_langchain()
-
-from langchain.chat_models import ChatOpenAI  # noqa: E402
-from langchain.memory import ChatMessageHistory  # noqa: E402
-
-from llama_index.data_structs.node import NodeWithScore  # noqa: E402
-from llama_index.data_structs.node import Node  # noqa: E402
-from llama_index.indices.base_retriever import BaseRetriever  # noqa: E402
-from llama_index.callbacks.base import CallbackManager  # noqa: E402
-from llama_index.chat_engine.types import BaseChatEngine  # noqa: E402
-from llama_index.indices.query.base import BaseQueryEngine  # noqa: E402
-from llama_index.indices.query.schema import QueryBundle  # noqa: E402
-from llama_index.response.schema import RESPONSE_TYPE, Response  # noqa: E402
-from llama_index.tools import BaseTool  # noqa: E402
->>>>>>> 0f4b057b
 
 DEFAULT_MAX_FUNCTION_CALLS = 5
 SUPPORTED_MODEL_NAMES = [
