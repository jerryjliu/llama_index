"""OpenAI embeddings file."""

from enum import Enum
from typing import Any, Dict, List, Optional, Tuple

import httpx
from openai import AsyncOpenAI, OpenAI

from llama_index.bridge.pydantic import Field, PrivateAttr
from llama_index.callbacks.base import CallbackManager
from llama_index.embeddings.base import DEFAULT_EMBED_BATCH_SIZE, BaseEmbedding
from llama_index.llms.openai_utils import (
    create_retry_decorator,
    resolve_openai_credentials,
)

embedding_retry_decorator = create_retry_decorator(
    max_retries=6,
    random_exponential=True,
    stop_after_delay_seconds=60,
    min_seconds=1,
    max_seconds=20,
)


class OpenAIEmbeddingMode(str, Enum):
    """OpenAI embedding mode."""

    SIMILARITY_MODE = "similarity"
    TEXT_SEARCH_MODE = "text_search"


class OpenAIEmbeddingModelType(str, Enum):
    """OpenAI embedding model type."""

    DAVINCI = "davinci"
    CURIE = "curie"
    BABBAGE = "babbage"
    ADA = "ada"
    TEXT_EMBED_ADA_002 = "text-embedding-ada-002"


class OpenAIEmbeddingModeModel(str, Enum):
    """OpenAI embedding mode model."""

    # davinci
    TEXT_SIMILARITY_DAVINCI = "text-similarity-davinci-001"
    TEXT_SEARCH_DAVINCI_QUERY = "text-search-davinci-query-001"
    TEXT_SEARCH_DAVINCI_DOC = "text-search-davinci-doc-001"

    # curie
    TEXT_SIMILARITY_CURIE = "text-similarity-curie-001"
    TEXT_SEARCH_CURIE_QUERY = "text-search-curie-query-001"
    TEXT_SEARCH_CURIE_DOC = "text-search-curie-doc-001"

    # babbage
    TEXT_SIMILARITY_BABBAGE = "text-similarity-babbage-001"
    TEXT_SEARCH_BABBAGE_QUERY = "text-search-babbage-query-001"
    TEXT_SEARCH_BABBAGE_DOC = "text-search-babbage-doc-001"

    # ada
    TEXT_SIMILARITY_ADA = "text-similarity-ada-001"
    TEXT_SEARCH_ADA_QUERY = "text-search-ada-query-001"
    TEXT_SEARCH_ADA_DOC = "text-search-ada-doc-001"

    # text-embedding-ada-002
    TEXT_EMBED_ADA_002 = "text-embedding-ada-002"


# convenient shorthand
OAEM = OpenAIEmbeddingMode
OAEMT = OpenAIEmbeddingModelType
OAEMM = OpenAIEmbeddingModeModel

EMBED_MAX_TOKEN_LIMIT = 2048


_QUERY_MODE_MODEL_DICT = {
    (OAEM.SIMILARITY_MODE, "davinci"): OAEMM.TEXT_SIMILARITY_DAVINCI,
    (OAEM.SIMILARITY_MODE, "curie"): OAEMM.TEXT_SIMILARITY_CURIE,
    (OAEM.SIMILARITY_MODE, "babbage"): OAEMM.TEXT_SIMILARITY_BABBAGE,
    (OAEM.SIMILARITY_MODE, "ada"): OAEMM.TEXT_SIMILARITY_ADA,
    (OAEM.SIMILARITY_MODE, "text-embedding-ada-002"): OAEMM.TEXT_EMBED_ADA_002,
    (OAEM.TEXT_SEARCH_MODE, "davinci"): OAEMM.TEXT_SEARCH_DAVINCI_QUERY,
    (OAEM.TEXT_SEARCH_MODE, "curie"): OAEMM.TEXT_SEARCH_CURIE_QUERY,
    (OAEM.TEXT_SEARCH_MODE, "babbage"): OAEMM.TEXT_SEARCH_BABBAGE_QUERY,
    (OAEM.TEXT_SEARCH_MODE, "ada"): OAEMM.TEXT_SEARCH_ADA_QUERY,
    (OAEM.TEXT_SEARCH_MODE, "text-embedding-ada-002"): OAEMM.TEXT_EMBED_ADA_002,
}

_TEXT_MODE_MODEL_DICT = {
    (OAEM.SIMILARITY_MODE, "davinci"): OAEMM.TEXT_SIMILARITY_DAVINCI,
    (OAEM.SIMILARITY_MODE, "curie"): OAEMM.TEXT_SIMILARITY_CURIE,
    (OAEM.SIMILARITY_MODE, "babbage"): OAEMM.TEXT_SIMILARITY_BABBAGE,
    (OAEM.SIMILARITY_MODE, "ada"): OAEMM.TEXT_SIMILARITY_ADA,
    (OAEM.SIMILARITY_MODE, "text-embedding-ada-002"): OAEMM.TEXT_EMBED_ADA_002,
    (OAEM.TEXT_SEARCH_MODE, "davinci"): OAEMM.TEXT_SEARCH_DAVINCI_DOC,
    (OAEM.TEXT_SEARCH_MODE, "curie"): OAEMM.TEXT_SEARCH_CURIE_DOC,
    (OAEM.TEXT_SEARCH_MODE, "babbage"): OAEMM.TEXT_SEARCH_BABBAGE_DOC,
    (OAEM.TEXT_SEARCH_MODE, "ada"): OAEMM.TEXT_SEARCH_ADA_DOC,
    (OAEM.TEXT_SEARCH_MODE, "text-embedding-ada-002"): OAEMM.TEXT_EMBED_ADA_002,
}


@embedding_retry_decorator
def get_embedding(client: OpenAI, text: str, engine: str, **kwargs: Any) -> List[float]:
    """Get embedding.

    NOTE: Copied from OpenAI's embedding utils:
    https://github.com/openai/openai-python/blob/main/openai/embeddings_utils.py

    Copied here to avoid importing unnecessary dependencies
    like matplotlib, plotly, scipy, sklearn.

    """
    text = text.replace("\n", " ")

    return (
        client.embeddings.create(input=[text], model=engine, **kwargs).data[0].embedding
    )


@embedding_retry_decorator
async def aget_embedding(
    aclient: AsyncOpenAI, text: str, engine: str, **kwargs: Any
) -> List[float]:
    """Asynchronously get embedding.

    NOTE: Copied from OpenAI's embedding utils:
    https://github.com/openai/openai-python/blob/main/openai/embeddings_utils.py

    Copied here to avoid importing unnecessary dependencies
    like matplotlib, plotly, scipy, sklearn.

    """
    text = text.replace("\n", " ")

    return (
        (await aclient.embeddings.create(input=[text], model=engine, **kwargs))
        .data[0]
        .embedding
    )


@embedding_retry_decorator
def get_embeddings(
    client: OpenAI, list_of_text: List[str], engine: str, **kwargs: Any
) -> List[List[float]]:
    """Get embeddings.

    NOTE: Copied from OpenAI's embedding utils:
    https://github.com/openai/openai-python/blob/main/openai/embeddings_utils.py

    Copied here to avoid importing unnecessary dependencies
    like matplotlib, plotly, scipy, sklearn.

    """
    assert len(list_of_text) <= 2048, "The batch size should not be larger than 2048."

    list_of_text = [text.replace("\n", " ") for text in list_of_text]

    data = client.embeddings.create(input=list_of_text, model=engine, **kwargs).data
    return [d.embedding for d in data]


@embedding_retry_decorator
async def aget_embeddings(
    aclient: AsyncOpenAI,
    list_of_text: List[str],
    engine: str,
    **kwargs: Any,
) -> List[List[float]]:
    """Asynchronously get embeddings.

    NOTE: Copied from OpenAI's embedding utils:
    https://github.com/openai/openai-python/blob/main/openai/embeddings_utils.py

    Copied here to avoid importing unnecessary dependencies
    like matplotlib, plotly, scipy, sklearn.

    """
    assert len(list_of_text) <= 2048, "The batch size should not be larger than 2048."

    list_of_text = [text.replace("\n", " ") for text in list_of_text]

    data = (
        await aclient.embeddings.create(input=list_of_text, model=engine, **kwargs)
    ).data
    return [d.embedding for d in data]


def get_engine(
    mode: str,
    model: str,
    mode_model_dict: Dict[Tuple[OpenAIEmbeddingMode, str], OpenAIEmbeddingModeModel],
) -> OpenAIEmbeddingModeModel:
    """Get engine."""
    key = (OpenAIEmbeddingMode(mode), OpenAIEmbeddingModelType(model))
    if key not in mode_model_dict:
        raise ValueError(f"Invalid mode, model combination: {key}")
    return mode_model_dict[key]


class OpenAIEmbedding(BaseEmbedding):
    """OpenAI class for embeddings.

    Args:
        mode (str): Mode for embedding.
            Defaults to OpenAIEmbeddingMode.TEXT_SEARCH_MODE.
            Options are:

            - OpenAIEmbeddingMode.SIMILARITY_MODE
            - OpenAIEmbeddingMode.TEXT_SEARCH_MODE

        model (str): Model for embedding.
            Defaults to OpenAIEmbeddingModelType.TEXT_EMBED_ADA_002.
            Options are:

            - OpenAIEmbeddingModelType.DAVINCI
            - OpenAIEmbeddingModelType.CURIE
            - OpenAIEmbeddingModelType.BABBAGE
            - OpenAIEmbeddingModelType.ADA
            - OpenAIEmbeddingModelType.TEXT_EMBED_ADA_002
    """

    additional_kwargs: Dict[str, Any] = Field(
        default_factory=dict, description="Additional kwargs for the OpenAI API."
    )

    api_key: str = Field(description="The OpenAI API key.")
    api_base: str = Field(description="The base URL for OpenAI API.")
    api_version: str = Field(description="The version for OpenAI API.")

    max_retries: int = Field(
        default=10, description="Maximum number of retries.", gte=0
    )
    timeout: float = Field(default=60.0, description="Timeout for each request.", gte=0)
<<<<<<< HEAD
=======
    default_headers: Optional[Dict[str, str]] = Field(
        default=None, description="The default headers for API requests."
    )
>>>>>>> c17d1497
    reuse_client: bool = Field(
        default=True,
        description=(
            "Reuse the OpenAI client between requests. When doing anything with large "
<<<<<<< HEAD
            "volumes of async API calls, setting this to false can improve stability.",
=======
            "volumes of async API calls, setting this to false can improve stability."
>>>>>>> c17d1497
        ),
    )

    _query_engine: OpenAIEmbeddingModeModel = PrivateAttr()
    _text_engine: OpenAIEmbeddingModeModel = PrivateAttr()
    _client: Optional[OpenAI] = PrivateAttr()
    _aclient: Optional[AsyncOpenAI] = PrivateAttr()
<<<<<<< HEAD
=======
    _http_client: Optional[httpx.Client] = PrivateAttr()
>>>>>>> c17d1497

    def __init__(
        self,
        mode: str = OpenAIEmbeddingMode.TEXT_SEARCH_MODE,
        model: str = OpenAIEmbeddingModelType.TEXT_EMBED_ADA_002,
        embed_batch_size: int = DEFAULT_EMBED_BATCH_SIZE,
        additional_kwargs: Optional[Dict[str, Any]] = None,
        api_key: Optional[str] = None,
        api_base: Optional[str] = None,
        api_version: Optional[str] = None,
        max_retries: int = 10,
        timeout: float = 60.0,
        reuse_client: bool = True,
        callback_manager: Optional[CallbackManager] = None,
        default_headers: Optional[Dict[str, str]] = None,
        http_client: Optional[httpx.Client] = None,
        **kwargs: Any,
    ) -> None:
        additional_kwargs = additional_kwargs or {}

        api_key, api_base, api_version = resolve_openai_credentials(
            api_key=api_key,
            api_base=api_base,
            api_version=api_version,
        )

        self._query_engine = get_engine(mode, model, _QUERY_MODE_MODEL_DICT)
        self._text_engine = get_engine(mode, model, _TEXT_MODE_MODEL_DICT)

        if "model_name" in kwargs:
            model_name = kwargs.pop("model_name")
        else:
            model_name = model

        super().__init__(
            embed_batch_size=embed_batch_size,
            callback_manager=callback_manager,
            model_name=model_name,
            additional_kwargs=additional_kwargs,
            api_key=api_key,
            api_base=api_base,
            api_version=api_version,
            max_retries=max_retries,
            reuse_client=reuse_client,
            timeout=timeout,
            default_headers=default_headers,
            **kwargs,
        )

        self._client = None
        self._aclient = None
<<<<<<< HEAD
=======
        self._http_client = http_client
>>>>>>> c17d1497

    def _get_client(self) -> OpenAI:
        if not self.reuse_client:
            return OpenAI(**self._get_credential_kwargs())

        if self._client is None:
            self._client = OpenAI(**self._get_credential_kwargs())
        return self._client

    def _get_aclient(self) -> AsyncOpenAI:
        if not self.reuse_client:
            return AsyncOpenAI(**self._get_credential_kwargs())

        if self._aclient is None:
            self._aclient = AsyncOpenAI(**self._get_credential_kwargs())
        return self._aclient

    @classmethod
    def class_name(cls) -> str:
        return "OpenAIEmbedding"

    def _get_credential_kwargs(self) -> Dict[str, Any]:
        return {
            "api_key": self.api_key,
            "base_url": self.api_base,
            "max_retries": self.max_retries,
            "timeout": self.timeout,
            "default_headers": self.default_headers,
            "http_client": self._http_client,
        }

    def _get_query_embedding(self, query: str) -> List[float]:
        """Get query embedding."""
        client = self._get_client()
        return get_embedding(
            client,
            query,
            engine=self._query_engine,
            **self.additional_kwargs,
        )

    async def _aget_query_embedding(self, query: str) -> List[float]:
        """The asynchronous version of _get_query_embedding."""
        aclient = self._get_aclient()
        return await aget_embedding(
            aclient,
            query,
            engine=self._query_engine,
            **self.additional_kwargs,
        )

    def _get_text_embedding(self, text: str) -> List[float]:
        """Get text embedding."""
        client = self._get_client()
        return get_embedding(
            client,
            text,
            engine=self._text_engine,
            **self.additional_kwargs,
        )

    async def _aget_text_embedding(self, text: str) -> List[float]:
        """Asynchronously get text embedding."""
        aclient = self._get_aclient()
        return await aget_embedding(
            aclient,
            text,
            engine=self._text_engine,
            **self.additional_kwargs,
        )

    def _get_text_embeddings(self, texts: List[str]) -> List[List[float]]:
        """Get text embeddings.

        By default, this is a wrapper around _get_text_embedding.
        Can be overridden for batch queries.

        """
        client = self._get_client()
        return get_embeddings(
            client,
            texts,
            engine=self._text_engine,
            **self.additional_kwargs,
        )

    async def _aget_text_embeddings(self, texts: List[str]) -> List[List[float]]:
        """Asynchronously get text embeddings."""
        aclient = self._get_aclient()
        return await aget_embeddings(
            aclient,
            texts,
            engine=self._text_engine,
            **self.additional_kwargs,
        )<|MERGE_RESOLUTION|>--- conflicted
+++ resolved
@@ -235,21 +235,14 @@
         default=10, description="Maximum number of retries.", gte=0
     )
     timeout: float = Field(default=60.0, description="Timeout for each request.", gte=0)
-<<<<<<< HEAD
-=======
     default_headers: Optional[Dict[str, str]] = Field(
         default=None, description="The default headers for API requests."
     )
->>>>>>> c17d1497
     reuse_client: bool = Field(
         default=True,
         description=(
             "Reuse the OpenAI client between requests. When doing anything with large "
-<<<<<<< HEAD
-            "volumes of async API calls, setting this to false can improve stability.",
-=======
             "volumes of async API calls, setting this to false can improve stability."
->>>>>>> c17d1497
         ),
     )
 
@@ -257,10 +250,7 @@
     _text_engine: OpenAIEmbeddingModeModel = PrivateAttr()
     _client: Optional[OpenAI] = PrivateAttr()
     _aclient: Optional[AsyncOpenAI] = PrivateAttr()
-<<<<<<< HEAD
-=======
     _http_client: Optional[httpx.Client] = PrivateAttr()
->>>>>>> c17d1497
 
     def __init__(
         self,
@@ -312,10 +302,7 @@
 
         self._client = None
         self._aclient = None
-<<<<<<< HEAD
-=======
         self._http_client = http_client
->>>>>>> c17d1497
 
     def _get_client(self) -> OpenAI:
         if not self.reuse_client:
