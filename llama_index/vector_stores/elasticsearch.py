--- conflicted
+++ resolved
@@ -6,11 +6,8 @@
 import nest_asyncio
 import numpy as np
 
-<<<<<<< HEAD
+from llama_index.bridge.pydantic import PrivateAttr
 from llama_index.logger import logger
-=======
-from llama_index.bridge.pydantic import PrivateAttr
->>>>>>> ad708a10
 from llama_index.schema import BaseNode, MetadataMode, TextNode
 from llama_index.vector_stores.types import (
     BasePydanticVectorStore,
