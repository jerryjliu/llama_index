import logging
from typing import List, Any, Type, Optional
from collections import namedtuple

from llama_index.bridge.pydantic import PrivateAttr
from llama_index.schema import BaseNode, MetadataMode, TextNode
from llama_index.vector_stores.types import (
    BasePydanticVectorStore,
    VectorStoreQuery,
    VectorStoreQueryMode,
    VectorStoreQueryResult,
    MetadataFilters,
)
from llama_index.vector_stores.utils import node_to_metadata_dict, metadata_dict_to_node

DBEmbeddingRow = namedtuple(
    "DBEmbeddingRow", ["node_id", "text", "metadata", "similarity"]
)


_logger = logging.getLogger(__name__)


def get_data_model(
    base: Type,
    index_name: str,
    hybrid_search: bool,
    text_search_config: str,
    embed_dim: int = 1536,
) -> Any:
    """
    This part create a dynamic sqlalchemy model with a new table
    """
    from pgvector.sqlalchemy import Vector
    from sqlalchemy import Column, Computed
    from sqlalchemy.dialects.postgresql import BIGINT, VARCHAR, JSON
    from sqlalchemy.schema import Index

    from sqlalchemy.dialects.postgresql import TSVECTOR
    from sqlalchemy.types import TypeDecorator

    class TSVector(TypeDecorator):
        impl = TSVECTOR

    tablename = "data_%s" % index_name  # dynamic table name
    class_name = "Data%s" % index_name  # dynamic class name
    indexname = "%s_idx" % index_name  # dynamic class name

    if hybrid_search:

        class HybridAbstractData(base):  # type: ignore
            __abstract__ = True  # this line is necessary
            id = Column(BIGINT, primary_key=True, autoincrement=True)
            text = Column(VARCHAR, nullable=False)
            metadata_ = Column(JSON)
            node_id = Column(VARCHAR)
            embedding = Column(Vector(embed_dim))  # type: ignore
            text_search_tsv = Column(  # type: ignore
                TSVector(),
                Computed(
                    "to_tsvector('%s', text)" % text_search_config, persisted=True
                ),
            )

        model = type(class_name, (HybridAbstractData,), {"__tablename__": tablename})

        Index(
            indexname,
            model.text_search_tsv,  # type: ignore
            postgresql_using="gin",
        )
    else:

        class AbstractData(base):  # type: ignore
            __abstract__ = True  # this line is necessary
            id = Column(BIGINT, primary_key=True, autoincrement=True)
            text = Column(VARCHAR, nullable=False)
            metadata_ = Column(JSON)
            node_id = Column(VARCHAR)
            embedding = Column(Vector(embed_dim))  # type: ignore

        model = type(class_name, (AbstractData,), {"__tablename__": tablename})

    return model


class PGVectorStore(BasePydanticVectorStore):
    from sqlalchemy.sql.selectable import Select

    stores_text = True
    flat_metadata = False

    connection_string: str
    async_connection_string: str
    table_name: str
    embed_dim: int
    hybrid_search: bool
    text_search_config: str
    debug: bool

    _base: Any = PrivateAttr()
    _table_class: Any = PrivateAttr()
    _engine: Any = PrivateAttr()
    _session: Any = PrivateAttr()
    _async_engine: Any = PrivateAttr()
    _async_session: Any = PrivateAttr()
    _is_initialized: bool = PrivateAttr(default=False)

    def __init__(
        self,
        connection_string: str,
        async_connection_string: str,
        table_name: str,
        hybrid_search: bool = False,
        text_search_config: str = "english",
        embed_dim: int = 1536,
        debug: bool = False,
    ) -> None:
        try:
            import sqlalchemy  # noqa: F401
            import pgvector  # noqa: F401
            import psycopg2  # noqa: F401
            import asyncpg  # noqa: F401
            import sqlalchemy.ext.asyncio  # noqa: F401
        except ImportError:
            raise ImportError(
                "`sqlalchemy[asyncio]`, `pgvector`, `psycopg2-binary` and `asyncpg` "
                "packages should be pre installed"
            )

        table_name = table_name.lower()

        if hybrid_search and text_search_config is None:
            raise ValueError(
                "Sparse vector index creation requires "
                "a text search configuration specification."
            )

        from sqlalchemy.orm import declarative_base

        # sqlalchemy model
        self._base = declarative_base()
        self._table_class = get_data_model(
            self._base,
            table_name,
            hybrid_search,
            text_search_config,
            embed_dim=embed_dim,
        )

        super().__init__(
            connection_string=connection_string,
            async_connection_string=async_connection_string,
            table_name=table_name,
            hybrid_search=hybrid_search,
            text_search_config=text_search_config,
            embed_dim=embed_dim,
            debug=debug,
        )

    async def close(self) -> None:
        if not self._is_initialized:
<<<<<<< HEAD
            return
=======
            return None
>>>>>>> 9dc1c3a0

        self._session.close_all()
        self._engine.dispose()

        await self._async_engine.dispose()

    @classmethod
    def class_name(cls) -> str:
        return "PGVectorStore"

    @classmethod
    def from_params(
        cls,
        host: Optional[str] = None,
        port: Optional[str] = None,
        database: Optional[str] = None,
        user: Optional[str] = None,
        password: Optional[str] = None,
        table_name: str = "llamaindex",
        connection_string: Optional[str] = None,
        async_connection_string: Optional[str] = None,
        hybrid_search: bool = False,
        text_search_config: str = "english",
        embed_dim: int = 1536,
        debug: bool = False,
    ) -> "PGVectorStore":
        """Return connection string from database parameters."""
        conn_str = (
            connection_string
            or f"postgresql+psycopg2://{user}:{password}@{host}:{port}/{database}"
        )
        async_conn_str = async_connection_string or (
            f"postgresql+asyncpg://{user}:{password}@{host}:{port}/{database}"
        )
        return cls(
            connection_string=conn_str,
            async_connection_string=async_conn_str,
            table_name=table_name,
            hybrid_search=hybrid_search,
            text_search_config=text_search_config,
            embed_dim=embed_dim,
            debug=debug,
        )

    @property
    def client(self) -> Any:
        if not self._is_initialized:
            return None
        return self._engine

    def _connect(self) -> Any:
        from sqlalchemy import create_engine
        from sqlalchemy.orm import sessionmaker
        from sqlalchemy.ext.asyncio import create_async_engine
        from sqlalchemy.ext.asyncio import async_sessionmaker

        self._engine = create_engine(self.connection_string, echo=self.debug)
        self._session = sessionmaker(self._engine)

        self._async_engine = create_async_engine(self.async_connection_string)
        self._async_session = async_sessionmaker(self._async_engine)

    def _create_tables_if_not_exists(self) -> None:
        with self._session() as session:
            with session.begin():
                self._base.metadata.create_all(session.connection())

    def _create_extension(self) -> None:
        import sqlalchemy

        with self._session() as session:
            with session.begin():
                statement = sqlalchemy.text("CREATE EXTENSION IF NOT EXISTS vector")
                session.execute(statement)
                session.commit()

    def _initialize(self) -> None:
        if not self._is_initialized:
            self._connect()
            self._create_extension()
            self._create_tables_if_not_exists()
            self._is_initialized = True

    def _node_to_table_row(self, node: BaseNode) -> Any:
        return self._table_class(
            node_id=node.node_id,
            embedding=node.get_embedding(),
            text=node.get_content(metadata_mode=MetadataMode.NONE),
            metadata_=node_to_metadata_dict(
                node,
                remove_text=True,
                flat_metadata=self.flat_metadata,
            ),
        )

    def add(self, nodes: List[BaseNode]) -> List[str]:
        self._initialize()
        ids = []
        with self._session() as session:
            with session.begin():
                for node in nodes:
                    ids.append(node.node_id)
                    item = self._node_to_table_row(node)
                    session.add(item)
                session.commit()
        return ids

    async def async_add(self, nodes: List[BaseNode]) -> List[str]:
        self._initialize()
        ids = []
        async with self._async_session() as session:
            async with session.begin():
                for node in nodes:
                    ids.append(node.node_id)
                    item = self._node_to_table_row(node)
                    session.add(item)
                await session.commit()
        return ids

    def _apply_filters_and_limit(
        self,
        stmt: Select,
        limit: int,
        metadata_filters: Optional[MetadataFilters] = None,
    ) -> Any:
        import sqlalchemy

        if metadata_filters:
            for filter_ in metadata_filters.filters:
                bind_parameter = f"value_{filter_.key}"
                stmt = stmt.where(  # type: ignore
                    sqlalchemy.text(f"metadata_->>'{filter_.key}' = :{bind_parameter}")
                )
                stmt = stmt.params(  # type: ignore
                    **{bind_parameter: str(filter_.value)}
                )
        return stmt.limit(limit)  # type: ignore

    def _build_query(
        self,
        embedding: Optional[List[float]],
        limit: int = 10,
        metadata_filters: Optional[MetadataFilters] = None,
    ) -> Any:
        from sqlalchemy import select

        stmt = select(  # type: ignore
            self._table_class, self._table_class.embedding.cosine_distance(embedding)
        ).order_by(self._table_class.embedding.cosine_distance(embedding))

        return self._apply_filters_and_limit(stmt, limit, metadata_filters)

    def _query_with_score(
        self,
        embedding: Optional[List[float]],
        limit: int = 10,
        metadata_filters: Optional[MetadataFilters] = None,
    ) -> List[DBEmbeddingRow]:
        stmt = self._build_query(embedding, limit, metadata_filters)
        with self._session() as session:
            with session.begin():
                res = session.execute(
                    stmt,
                )
                return [
                    DBEmbeddingRow(
                        node_id=item.node_id,
                        text=item.text,
                        metadata=item.metadata_,
                        similarity=(1 - distance) if distance is not None else 0,
                    )
                    for item, distance in res.all()
                ]

    async def _aquery_with_score(
        self,
        embedding: Optional[List[float]],
        limit: int = 10,
        metadata_filters: Optional[MetadataFilters] = None,
    ) -> List[DBEmbeddingRow]:
        stmt = self._build_query(embedding, limit, metadata_filters)
        async with self._async_session() as async_session:
            async with async_session.begin():
                res = await async_session.execute(stmt)
                results = [
                    DBEmbeddingRow(
                        node_id=item.node_id,
                        text=item.text,
                        metadata=item.metadata_,
                        similarity=(1 - distance) if distance is not None else 0,
                    )
                    for item, distance in res.all()
                ]
                return results

    def _build_sparse_query(
        self,
        query_str: Optional[str],
        limit: int,
        metadata_filters: Optional[MetadataFilters] = None,
    ) -> Any:
        from sqlalchemy import select
        from sqlalchemy.sql import func, text

        if query_str is None:
            raise ValueError("query_str must be specified for a sparse vector query.")

        ts_query = func.plainto_tsquery(self.text_search_config, query_str)
        stmt = (
            select(  # type: ignore
                self._table_class,
                func.ts_rank(self._table_class.text_search_tsv, ts_query).label("rank"),
            )
            .where(self._table_class.text_search_tsv.op("@@")(ts_query))
            .order_by(text("rank desc"))
        )

        # type: ignore
        return self._apply_filters_and_limit(stmt, limit, metadata_filters)

    async def _async_sparse_query_with_rank(
        self,
        query_str: Optional[str] = None,
        limit: int = 10,
        metadata_filters: Optional[MetadataFilters] = None,
    ) -> List[DBEmbeddingRow]:
        stmt = self._build_sparse_query(query_str, limit, metadata_filters)
        async with self._async_session() as async_session:
            async with async_session.begin():
                res = await async_session.execute(stmt)
                return [
                    DBEmbeddingRow(
                        node_id=item.node_id,
                        text=item.text,
                        metadata=item.metadata_,
                        similarity=rank,
                    )
                    for item, rank in res.all()
                ]

    def _sparse_query_with_rank(
        self,
        query_str: Optional[str] = None,
        limit: int = 10,
        metadata_filters: Optional[MetadataFilters] = None,
    ) -> List[DBEmbeddingRow]:
        stmt = self._build_sparse_query(query_str, limit, metadata_filters)
        with self._session() as session:
            with session.begin():
                res = session.execute(stmt)
                return [
                    DBEmbeddingRow(
                        node_id=item.node_id,
                        text=item.text,
                        metadata=item.metadata_,
                        similarity=rank,
                    )
                    for item, rank in res.all()
                ]

    async def _async_hybrid_query(
        self, query: VectorStoreQuery
    ) -> List[DBEmbeddingRow]:
        import asyncio

        if query.alpha is not None:
            _logger.warning("postgres hybrid search does not support alpha parameter.")

        sparse_top_k = query.sparse_top_k or query.similarity_top_k

        results = await asyncio.gather(
            self._aquery_with_score(
                query.query_embedding, query.similarity_top_k, query.filters
            ),
            self._async_sparse_query_with_rank(
                query.query_str, sparse_top_k, query.filters
            ),
        )

        dense_results, sparse_results = results
        all_results = dense_results + sparse_results
        return _dedup_results(all_results)

    def _hybrid_query(self, query: VectorStoreQuery) -> List[DBEmbeddingRow]:
        if query.alpha is not None:
            _logger.warning("postgres hybrid search does not support alpha parameter.")

        sparse_top_k = query.sparse_top_k or query.similarity_top_k

        dense_results = self._query_with_score(
            query.query_embedding, query.similarity_top_k, query.filters
        )

        sparse_results = self._sparse_query_with_rank(
            query.query_str, sparse_top_k, query.filters
        )

        all_results = dense_results + sparse_results
        return _dedup_results(all_results)

    def _db_rows_to_query_result(
        self, rows: List[DBEmbeddingRow]
    ) -> VectorStoreQueryResult:
        nodes = []
        similarities = []
        ids = []
        for db_embedding_row in rows:
            try:
                node = metadata_dict_to_node(db_embedding_row.metadata)
                node.set_content(str(db_embedding_row.text))
            except Exception:
                # NOTE: deprecated legacy logic for backward compatibility
                node = TextNode(
                    id_=db_embedding_row.node_id,
                    text=db_embedding_row.text,
                    metadata=db_embedding_row.metadata,
                )
            similarities.append(db_embedding_row.similarity)
            ids.append(db_embedding_row.node_id)
            nodes.append(node)

        return VectorStoreQueryResult(
            nodes=nodes,
            similarities=similarities,
            ids=ids,
        )

    async def aquery(
        self, query: VectorStoreQuery, **kwargs: Any
    ) -> VectorStoreQueryResult:
        self._initialize()
        if query.mode == VectorStoreQueryMode.HYBRID:
            results = await self._async_hybrid_query(query)
        elif query.mode in [
            VectorStoreQueryMode.SPARSE,
            VectorStoreQueryMode.TEXT_SEARCH,
        ]:
            sparse_top_k = query.sparse_top_k or query.similarity_top_k
            results = await self._async_sparse_query_with_rank(
                query.query_str, sparse_top_k, query.filters
            )
        elif query.mode == VectorStoreQueryMode.DEFAULT:
            results = await self._aquery_with_score(
                query.query_embedding, query.similarity_top_k, query.filters
            )
        else:
            raise ValueError(f"Invalid query mode: {query.mode}")

        return self._db_rows_to_query_result(results)

    def query(self, query: VectorStoreQuery, **kwargs: Any) -> VectorStoreQueryResult:
        self._initialize()
        if query.mode == VectorStoreQueryMode.HYBRID:
            results = self._hybrid_query(query)
        elif query.mode in [
            VectorStoreQueryMode.SPARSE,
            VectorStoreQueryMode.TEXT_SEARCH,
        ]:
            sparse_top_k = query.sparse_top_k or query.similarity_top_k
            results = self._sparse_query_with_rank(
                query.query_str, sparse_top_k, query.filters
            )
        elif query.mode == VectorStoreQueryMode.DEFAULT:
            results = self._query_with_score(
                query.query_embedding, query.similarity_top_k, query.filters
            )
        else:
            raise ValueError(f"Invalid query mode: {query.mode}")

        return self._db_rows_to_query_result(results)

    def delete(self, ref_doc_id: str, **delete_kwargs: Any) -> None:
        import sqlalchemy

        self._initialize()
        with self._session() as session:
            with session.begin():
                stmt = sqlalchemy.text(
                    f"DELETE FROM public.data_{self.table_name} where "
                    f"(metadata_->>'doc_id')::text = '{ref_doc_id}' "
                )

                session.execute(stmt)
                session.commit()


def _dedup_results(results: List[DBEmbeddingRow]) -> List[DBEmbeddingRow]:
    seen_ids = set()
    deduped_results = []
    for result in results:
        if result.node_id not in seen_ids:
            deduped_results.append(result)
            seen_ids.add(result.node_id)
    return deduped_results<|MERGE_RESOLUTION|>--- conflicted
+++ resolved
@@ -160,11 +160,7 @@
 
     async def close(self) -> None:
         if not self._is_initialized:
-<<<<<<< HEAD
-            return
-=======
             return None
->>>>>>> 9dc1c3a0
 
         self._session.close_all()
         self._engine.dispose()
