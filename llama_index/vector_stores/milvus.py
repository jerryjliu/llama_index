"""Milvus vector store index.

An index that is built within Milvus.

"""
import logging
from typing import Any, List, Optional
from uuid import uuid4

from llama_index.schema import MetadataMode, NodeRelationship, RelatedNodeInfo, TextNode
from llama_index.vector_stores.types import (
    NodeWithEmbedding,
    VectorStore,
    VectorStoreQuery,
    VectorStoreQueryMode,
    VectorStoreQueryResult,
)
<<<<<<< HEAD
from llama_index.vector_stores.utils import (
    DEFAULT_DOC_ID_KEY,
    DEFAULT_EMBEDDING_KEY,
    DEFAULT_TEXT_KEY,
)
=======
from llama_index.vector_stores.utils import node_to_metadata_dict, metadata_dict_to_node
>>>>>>> 1ba091c1

logger = logging.getLogger(__name__)


class MilvusVectorStore(VectorStore):
    """The Milvus Vector Store.

    In this vector store we store the text, its embedding and
    a few pieces of its metadata in a Milvus collection. This implemnetation
    allows the use of an already existing collection.
    It also supports creating a new one if the collection doesnt
    exist or if `overwrite` is set to True.

    Args:
        collection_name (str, optional): The name of the collection where data will be
            stored. Defaults to "llamalection".
        index_params (dict, optional): The index parameters for Milvus, if none are
            provided an HNSW index will be used. Defaults to None.
        search_params (dict, optional): The search parameters for a Milvus query.
            If none are provided, default params will be generated. Defaults to None.
        dim (int, optional): The dimension of the embeddings. If it is not provided,
            collection creation will be done on first insert. Defaults to None.
        host (str, optional): The host address of Milvus. Defaults to "localhost".
        port (int, optional): The port of Milvus. Defaults to 19530.
        user (str, optional): The username for RBAC. Defaults to "".
        password (str, optional): The password for RBAC. Defaults to "".
        use_secure (bool, optional): Use https. Required for Zilliz Cloud.
            Defaults to False.
        overwrite (bool, optional): Whether to overwrite existing collection with same
            name. Defaults to False.

    Raises:
        ImportError: Unable to import `pymilvus`.
        MilvusException: Error communicating with Milvus, more can be found in logging
            under Debug.

    Returns:
        MilvusVectorstore: Vectorstore that supports add, delete, and query.
    """

    stores_text: bool = True
    stores_node: bool = True

    def __init__(
        self,
        collection_name: str = "llamalection",
        index_params: Optional[dict] = None,
        search_params: Optional[dict] = None,
        dim: Optional[int] = None,
        embedding_field: str = DEFAULT_EMBEDDING_KEY,
        text_field: str = DEFAULT_TEXT_KEY,
        doc_id_field: str = DEFAULT_DOC_ID_KEY,
        consistency_level: Optional[str] = "Strong",
        host: str = "localhost",
        port: int = 19530,
        user: str = "",
        password: str = "",
        use_secure: bool = False,
        overwrite: bool = False,
        **kwargs: Any,
    ) -> None:
        """Init params."""
        import_err_msg = (
            "`pymilvus` package not found, please run `pip install pymilvus`"
        )
        try:
            import pymilvus  # noqa: F401
        except ImportError:
            raise ImportError(import_err_msg)

        from pymilvus import Collection, MilvusException, utility

        self.collection_name = collection_name
        self.search_params = search_params
        self.index_params = index_params
        self.dim = dim
        self.embedding_field = embedding_field
        self.text_field = text_field
        self.doc_id_field = doc_id_field
        self.consistency_level = consistency_level
        self.host = host
        self.port = port
        self.user = user
        self.password = password
        self.use_secure = use_secure
        self.overwrite = overwrite

        self.default_search_params = {
            "IVF_FLAT": {"metric_type": "IP", "params": {"nprobe": 10}},
            "IVF_SQ8": {"metric_type": "IP", "params": {"nprobe": 10}},
            "IVF_PQ": {"metric_type": "IP", "params": {"nprobe": 10}},
            "HNSW": {"metric_type": "IP", "params": {"ef": 10}},
            "RHNSW_FLAT": {"metric_type": "IP", "params": {"ef": 10}},
            "RHNSW_SQ": {"metric_type": "IP", "params": {"ef": 10}},
            "RHNSW_PQ": {"metric_type": "IP", "params": {"ef": 10}},
            "IVF_HNSW": {"metric_type": "IP", "params": {"nprobe": 10, "ef": 10}},
            "ANNOY": {"metric_type": "IP", "params": {"search_k": 10}},
            "AUTOINDEX": {"metric_type": "IP", "params": {}},
        }

        # Generate a connection alias
        self._create_connection_alias()

        # Figure out if there is already a created collection
        if utility.has_collection(self.collection_name, using=self.alias):
            self.collection = Collection(self.collection_name, using=self.alias)
        else:
            self.collection = None

        # If a collection already exists and we are overwriting, delete it
        if self.collection is not None and self.overwrite is True:
            try:
                utility.drop_collection(self.collection_name, using=self.alias)
                self.collection = None
                logger.debug(
                    f"Successfully removed old collection: {self.collection_name}"
                )
            except MilvusException as e:
                logger.debug(f"Failed to remove old collection: {self.collection_name}")
                raise e

        # If there is no collection and a dim is provided, we can create a collection
        if self.collection is None and self.dim is not None:
            self._create_collection()

        # If there is a collection and no index exists on it, create an index
        if self.collection is not None and len(self.collection.indexes) == 0:
            self._create_index()
        # If using an existing index and no search params were provided,
        #   generate the correct params
        elif self.collection is not None and self.search_params is None:
            self._create_search_params()

        # If there is a collection with an index, make sure its loaded
        if self.collection is not None and len(self.collection.indexes) != 0:
            self.collection.load()

    def _create_connection_alias(self) -> None:
        from pymilvus import connections

        self.alias = None

        # Attempt to reuse an open connection
        for x in connections.list_connections():
            addr = connections.get_connection_addr(x[0])
            tmp_user = "" if self.user is None else self.user
            if (
                x[1]
                and ("address" in addr)
                and (addr["address"] == "{}:{}".format(self.host, self.port))
                and ("user" in addr)
                and (addr["user"] == tmp_user)
            ):
                self.alias = x[0]
                logger.debug(f"Using previous connection: {self.alias}")
                break

        # Connect to the Milvus instance using the passed in Environment variables
        if self.alias is None:
            self.alias = uuid4().hex
            connections.connect(
                alias=self.alias,
                host=self.host,
                port=self.port,
                user=self.user,  # type: ignore
                password=self.password,  # type: ignore
                secure=self.use_secure,
            )
            logger.debug(f"Creating new connection: {self.alias}")

    def _create_collection(self) -> None:
        from pymilvus import (
            Collection,
            CollectionSchema,
            DataType,
            FieldSchema,
            MilvusException,
        )

        try:
            fields = [
                FieldSchema(
                    name="id",
                    dtype=DataType.VARCHAR,
                    description="Unique ID",
                    is_primary=True,
                    auto_id=False,
                    max_length=65535,
                ),
                FieldSchema(
                    name=self.doc_id_field,
                    dtype=DataType.VARCHAR,
                    description="Source document ID",
                    max_length=65535,
                ),
                FieldSchema(
                    name=self.text_field,
                    dtype=DataType.VARCHAR,
                    description="The embedding vector",
                    max_length=65535,
                ),
                FieldSchema(
                    name=self.embedding_field,
                    dtype=DataType.FLOAT_VECTOR,
                    description="The embedding vector",
                    dim=self.dim,
                ),
                FieldSchema(
                    name="node",
                    dtype=DataType.VARCHAR,
                    description="The node content",
                    max_length=65535,
                ),
            ]

            col_schema = CollectionSchema(fields=fields)
            self.collection = Collection(
                self.collection_name,
                col_schema,
                using=self.alias,
                consistency_level=self.consistency_level,
            )
            logger.debug(
                f"Successfully created a new collection: {self.collection_name}"
            )

        except MilvusException as e:
            logger.debug(f"Failure to create a new collection: {self.collection_name}")
            raise e

    def _create_index(self) -> None:
        from pymilvus import MilvusException

        try:
            # If no index params, use a default HNSW based one
            if self.index_params is None:
                self.index_params = {
                    "metric_type": "IP",
                    "index_type": "HNSW",
                    "params": {"M": 8, "efConstruction": 64},
                }
            assert self.index_params is not None

            try:
                self.collection.create_index(
                    self.embedding_field,
                    index_params=self.index_params,
                    using=self.alias,
                )
            # If default did not work, most likely on Zilliz Cloud
            except MilvusException:
                # Attempt creating autoindex
                self.index_params = {
                    "metric_type": "IP",
                    "index_type": "AUTOINDEX",
                    "params": {},
                }
                self.collection.create_index(
                    self.embedding_field,
                    index_params=self.index_params,
                    using=self.alias,
                )

            # If search params dont exist already, grab the default
            if self.search_params is None:
                self.search_params = self.default_search_params[
                    self.index_params["index_type"]
                ]
            logger.debug(
                f"Successfully created an index on collection: {self.collection_name}"
            )

        except MilvusException as e:
            logger.debug(
                f"Failed to create an index on collection: {self.collection_name}"
            )
            raise e

    def _create_search_params(self) -> None:
        index = self.collection.indexes[0]._index_params
        self.search_params = self.default_search_params[index["index_type"]]
        self.search_params["metric_type"] = index["metric_type"]

    @property
    def client(self) -> Any:
        """Get client."""
        return self.collection

    def add(self, embedding_results: List[NodeWithEmbedding]) -> List[str]:
        """Add the embeddings and their nodes into Milvus.

        Args:
            embedding_results (List[NodeWithEmbedding]): The embeddings and their data
                to insert.

        Raises:
            MilvusException: Failed to insert data.

        Returns:
            List[str]: List of ids inserted.
        """
        from pymilvus import MilvusException

        # If the collection doesnt exist yet, create the collection, index, and load it
        if self.collection is None and len(embedding_results) != 0:
            self.dim = len(embedding_results[0].embedding)
            self._create_collection()
            self._create_index()
            assert self.collection is not None
            self.collection.load()

        elif len(embedding_results) == 0:
            return []

        ids = []
        doc_ids = []
        texts = []
        embeddings = []
        nodes = []

        # Process that data we are going to insert
        for result in embedding_results:
            ids.append(result.id)
            doc_ids.append(result.ref_doc_id)
            texts.append(result.node.get_content(metadata_mode=MetadataMode.NONE))
            embeddings.append(result.embedding)

            # Store node without text
            metadata = node_to_metadata_dict(result.node, remove_text=True)
            nodes.append(metadata["_node_content"])

        try:
            # Insert the data into milvus
            self.collection.insert([ids, doc_ids, texts, embeddings, nodes])
            logger.debug(
                f"Successfully inserted embeddings into: {self.collection_name} "
                f"Num Inserted: {len(ids)}"
            )
        except MilvusException as e:
            logger.debug(f"Failed to insert embeddings into: {self.collection_name}")
            raise e
        return ids

    def delete(self, ref_doc_id: str, **delete_kwargs: Any) -> None:
        """
        Delete nodes using with ref_doc_id.

        Args:
            ref_doc_id (str): The doc_id of the document to delete.

        Raises:
            MilvusException: Failed to delete the doc.
        """
        from pymilvus import MilvusException

        if self.collection is None:
            return

        # Adds ability for multiple doc delete in future.
        doc_ids: List[str]
        if type(ref_doc_id) != list:
            doc_ids = [ref_doc_id]
        else:
            doc_ids = ref_doc_id  # type: ignore

        try:
            # Begin by querying for the primary keys to delete
            doc_ids = ['"' + entry + '"' for entry in doc_ids]
            entries = self.collection.query(
                f"{self.doc_id_field} in [{','.join(doc_ids)}]"
            )
            ids = [entry["id"] for entry in entries]
            ids = ['"' + entry + '"' for entry in ids]
            self.collection.delete(f"id in [{','.join(ids)}]")
            logger.debug(f"Successfully deleted embedding with doc_id: {doc_ids}")
        except MilvusException as e:
            logger.debug(f"Unsuccessfully deleted embedding with doc_id: {doc_ids}")
            raise e

    def query(self, query: VectorStoreQuery, **kwargs: Any) -> VectorStoreQueryResult:
        """Query index for top k most similar nodes.

        Args:
            query_embedding (List[float]): query embedding
            similarity_top_k (int): top k most similar nodes
            doc_ids (Optional[List[str]]): list of doc_ids to filter by
            output_fields (Optional[List[str]]): list of fields to return
            embedding_field (Optional[str]): name of embedding field
        """
        from pymilvus import MilvusException

        if self.collection is None:
            raise ValueError("Milvus instance not initialized.")

        if query.mode != VectorStoreQueryMode.DEFAULT:
            raise ValueError(f"Milvus does not support {query.mode} yet.")

        if query.filters is not None:
            raise ValueError("Metadata filters not implemented for Milvus yet.")

        expr: Optional[str] = None
        if query.doc_ids is not None and len(query.doc_ids) != 0:
            expr_list = ['"' + entry + '"' for entry in query.doc_ids]
            expr = f"{self.doc_id_field} in [{','.join(expr_list)}]"

        if query.output_fields is None:
            output_fields = [self.doc_id_field, self.text_field]

        if query.embedding_field is None:
            embedding_field = self.embedding_field

        try:
            res = self.collection.search(
                [query.query_embedding],
                embedding_field,
                self.search_params,
                limit=query.similarity_top_k,
<<<<<<< HEAD
                output_fields=output_fields,
=======
                output_fields=["doc_id", "text", "node"],
>>>>>>> 1ba091c1
                expr=expr,
            )
            logger.debug(
                f"Successfully searched embedding in collection: {self.collection_name}"
                f" Num Results: {len(res[0])}"
            )
        except MilvusException:
            # TODO: Legacy support for old dbs
            res = self.collection.search(
                [query.query_embedding],
                "embedding",
                self.search_params,
                limit=query.similarity_top_k,
                output_fields=["doc_id", "text"],
                expr=expr,
            )
            logger.debug(
                f"Successfully searched embedding in collection: {self.collection_name}"
                f" Num Results: {len(res[0])}"
            )

        nodes = []
        similarities = []
        ids = []

        for hit in res[0]:
            try:
                node = metadata_dict_to_node({"_node_content": hit.entity.get("node")})
                node.text = hit.entity.get("text")
            except Exception:
                # TODO: Legacy support for old nodes
                node = TextNode(
                    text=hit.entity.get("text"),
                    id_=hit.id,
                    relationships={
                        NodeRelationship.SOURCE: RelatedNodeInfo(
                            node_id=hit.entity.get("doc_id")
                        ),
                    },
                )
            nodes.append(node)
            similarities.append(hit.score)
            ids.append(hit.id)

        return VectorStoreQueryResult(nodes=nodes, similarities=similarities, ids=ids)<|MERGE_RESOLUTION|>--- conflicted
+++ resolved
@@ -15,15 +15,13 @@
     VectorStoreQueryMode,
     VectorStoreQueryResult,
 )
-<<<<<<< HEAD
 from llama_index.vector_stores.utils import (
+    node_to_metadata_dict, 
+    metadata_dict_to_node
     DEFAULT_DOC_ID_KEY,
     DEFAULT_EMBEDDING_KEY,
     DEFAULT_TEXT_KEY,
 )
-=======
-from llama_index.vector_stores.utils import node_to_metadata_dict, metadata_dict_to_node
->>>>>>> 1ba091c1
 
 logger = logging.getLogger(__name__)
 
@@ -430,7 +428,7 @@
             expr = f"{self.doc_id_field} in [{','.join(expr_list)}]"
 
         if query.output_fields is None:
-            output_fields = [self.doc_id_field, self.text_field]
+            output_fields = [self.doc_id_field, self.text_field, "node"]
 
         if query.embedding_field is None:
             embedding_field = self.embedding_field
@@ -441,11 +439,7 @@
                 embedding_field,
                 self.search_params,
                 limit=query.similarity_top_k,
-<<<<<<< HEAD
                 output_fields=output_fields,
-=======
-                output_fields=["doc_id", "text", "node"],
->>>>>>> 1ba091c1
                 expr=expr,
             )
             logger.debug(
