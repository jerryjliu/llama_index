--- conflicted
+++ resolved
@@ -9,21 +9,15 @@
 )
 from llama_index.indices.query.schema import QueryBundle
 from llama_index.indices.list.base import GPTListIndex
-<<<<<<< HEAD
-from llama_index.prompts.prompts import QuestionAnswerPrompt
-from llama_index.indices.service_context import ServiceContext
-from llama_index.prompts.default_choice_select import DEFAULT_CHOICE_SELECT_PROMPT
-=======
-from llama_index.indices.service_context import ServiceContext
 from llama_index.prompts.choice_select import (
     DEFAULT_CHOICE_SELECT_PROMPT,
-    ChoiceSelectPrompt,
+    ChoiceSelectPrompt
 )
->>>>>>> 982ee977
 from llama_index.indices.utils import (
     default_format_node_batch_fn,
     default_parse_choice_select_answer_fn,
 )
+from llama_index.indices.service_context import ServiceContext
 
 logger = logging.getLogger(__name__)
 
@@ -131,15 +125,11 @@
 
     Args:
         index (GPTListIndex): The index to retrieve from.
-        choice_select_prompt (Optional[QuestionAnswerPrompt]): A Question-Answer Prompt
+        choice_select_prompt (Optional[ChoiceSelectPrompt]): A Choice-Select Prompt
            (see :ref:`Prompt-Templates`).)
         choice_batch_size (int): The number of nodes to query at a time.
-<<<<<<< HEAD
-        format_node_batch_fn (Optional[Callable]): A function that formats a batch of nodes
-=======
         format_node_batch_fn (Optional[Callable]): A function that formats a
             batch of nodes.
->>>>>>> 982ee977
         parse_choice_select_answer_fn (Optional[Callable]): A function that parses the
             choice select answer.
         service_context (Optional[ServiceContext]): A service context.
@@ -149,11 +139,7 @@
     def __init__(
         self,
         index: GPTListIndex,
-<<<<<<< HEAD
-        choice_select_prompt: Optional[QuestionAnswerPrompt] = None,
-=======
         choice_select_prompt: Optional[ChoiceSelectPrompt] = None,
->>>>>>> 982ee977
         choice_batch_size: int = 10,
         format_node_batch_fn: Optional[Callable] = None,
         parse_choice_select_answer_fn: Optional[Callable] = None,
