from abc import ABC, abstractmethod
from typing import List, Optional

from llama_index.indices.query.schema import QueryBundle, QueryType
<<<<<<< HEAD
from llama_index.schema import NodeWithScore
=======
from llama_index.indices.service_context import ServiceContext
>>>>>>> fd47b4a3


class BaseRetriever(ABC):
    """Base retriever."""

    def retrieve(self, str_or_query_bundle: QueryType) -> List[NodeWithScore]:
        """Retrieve nodes given query.

        Args:
            str_or_query_bundle (QueryType): Either a query string or
                a QueryBundle object.

        """
        if isinstance(str_or_query_bundle, str):
            str_or_query_bundle = QueryBundle(str_or_query_bundle)
        return self._retrieve(str_or_query_bundle)

    async def aretrieve(self, str_or_query_bundle: QueryType) -> List[NodeWithScore]:
        if isinstance(str_or_query_bundle, str):
            str_or_query_bundle = QueryBundle(str_or_query_bundle)
        nodes = await self._aretrieve(str_or_query_bundle)
        return nodes

    @abstractmethod
    def _retrieve(self, query_bundle: QueryBundle) -> List[NodeWithScore]:
        """Retrieve nodes given query.

        Implemented by the user.

        """
        pass

<<<<<<< HEAD
    # TODO: make this abstract
    # @abstractmethod
    async def _aretrieve(self, query_bundle: QueryBundle) -> List[NodeWithScore]:
        return []
=======
    def get_service_context(self) -> Optional[ServiceContext]:
        """Attempts to resolve a service context.
        Short-circuits at self.service_context, self._service_context,
        or self._index.service_context
        """
        if hasattr(self, "service_context"):
            return self.service_context
        if hasattr(self, "_service_context"):
            return self._service_context
        elif hasattr(self, "_index") and hasattr(self._index, "service_context"):
            return self._index.service_context
        return None
>>>>>>> fd47b4a3
<|MERGE_RESOLUTION|>--- conflicted
+++ resolved
@@ -2,11 +2,8 @@
 from typing import List, Optional
 
 from llama_index.indices.query.schema import QueryBundle, QueryType
-<<<<<<< HEAD
+from llama_index.indices.service_context import ServiceContext
 from llama_index.schema import NodeWithScore
-=======
-from llama_index.indices.service_context import ServiceContext
->>>>>>> fd47b4a3
 
 
 class BaseRetriever(ABC):
@@ -39,12 +36,16 @@
         """
         pass
 
-<<<<<<< HEAD
     # TODO: make this abstract
     # @abstractmethod
     async def _aretrieve(self, query_bundle: QueryBundle) -> List[NodeWithScore]:
+        """Asyncronously retrieve nodes given query.
+
+        Implemented by the user.
+
+        """
         return []
-=======
+
     def get_service_context(self) -> Optional[ServiceContext]:
         """Attempts to resolve a service context.
         Short-circuits at self.service_context, self._service_context,
@@ -56,5 +57,4 @@
             return self._service_context
         elif hasattr(self, "_index") and hasattr(self._index, "service_context"):
             return self._index.service_context
-        return None
->>>>>>> fd47b4a3
+        return None