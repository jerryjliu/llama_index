--- conflicted
+++ resolved
@@ -4,11 +4,7 @@
 
 import json
 import logging
-<<<<<<< HEAD
 from typing import Any, Dict, List
-=======
-from typing import Any, List
->>>>>>> 7cab90f9
 
 from llama_index.constants import DEFAULT_SIMILARITY_TOP_K
 from llama_index.indices.base_retriever import BaseRetriever
@@ -50,10 +46,7 @@
         self,
         index: VectaraIndex,
         similarity_top_k: int = DEFAULT_SIMILARITY_TOP_K,
-<<<<<<< HEAD
         vectara_query_mode: ManagedIndexQueryMode = ManagedIndexQueryMode.DEFAULT,
-=======
->>>>>>> 7cab90f9
         lambda_val: float = 0.025,
         n_sentences_before: int = 2,
         n_sentences_after: int = 2,
@@ -105,7 +98,6 @@
         Args:
             query: Query Bundle
         """
-<<<<<<< HEAD
         corpus_key = {
             "customerId": self._index._vectara_customer_id,
             "corpusId": self._index._vectara_corpus_id,
@@ -132,31 +124,6 @@
             data["query"][0]["rerankingConfig"] = {
                 "rerankerId": 272725718,
                 "mmrConfig": {"diversityBias": self._mmr_diversity_bias},
-=======
-        self._similarity_top_k
-        corpus_key = {
-            "customer_id": self._index._vectara_customer_id,
-            "corpus_id": self._index._vectara_corpus_id,
-            "lexical_interpolation_config": {"lambda": self._lambda_val},
-        }
-        if len(self._filter) > 0:
-            corpus_key["metadataFilter"] = self._filter
-
-        data = json.dumps(
-            {
-                "query": [
-                    {
-                        "query": query_bundle.query_str,
-                        "start": 0,
-                        "num_results": self._similarity_top_k,
-                        "context_config": {
-                            "sentences_before": self._n_sentences_before,
-                            "sentences_after": self._n_sentences_after,
-                        },
-                        "corpus_key": [corpus_key],
-                    }
-                ]
->>>>>>> 7cab90f9
             }
 
         response = self._index._session.post(
