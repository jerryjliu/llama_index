"""Vectara index.
An index that that is built on top of Vectara.
"""

import json
import logging
<<<<<<< HEAD
from typing import Any, Dict, List
=======
from typing import Any, Dict, List, Optional
>>>>>>> 0e3f4960

from llama_index.callbacks.base import CallbackManager
from llama_index.constants import DEFAULT_SIMILARITY_TOP_K
<<<<<<< HEAD
from llama_index.indices.base_retriever import BaseRetriever
=======
from llama_index.core import BaseRetriever
>>>>>>> 0e3f4960
from llama_index.indices.managed.types import ManagedIndexQueryMode
from llama_index.indices.managed.vectara.base import VectaraIndex
from llama_index.schema import NodeWithScore, QueryBundle, TextNode

_logger = logging.getLogger(__name__)


class VectaraRetriever(BaseRetriever):
    """Vectara Retriever.

    Args:
        index (VectaraIndex): the Vectara Index
        similarity_top_k (int): number of top k results to return.
        vectara_query_mode (str): vector store query mode
            See reference for vectara_query_mode for full list of supported modes.
        lambda_val (float): for hybrid search.
            0 = neural search only.
            1 = keyword match only.
            In between values are a linear interpolation
        n_sentences_before (int):
            number of sentences before the matched sentence to return in the node
        n_sentences_after (int):
             number of sentences after the matched sentence to return in the node
        filter: metadata filter (if specified)
        vectara_kwargs (dict): Additional vectara specific kwargs to pass
            through to Vectara at query time.
            * mmr_k: number of results to fetch for MMR, defaults to 50
            * mmr_diversity_bias: number between 0 and 1 that determines the degree
                of diversity among the results with 0 corresponding
                to minimum diversity and 1 to maximum diversity.
                Defaults to 0.3.
    """

    def __init__(
        self,
        index: VectaraIndex,
        similarity_top_k: int = DEFAULT_SIMILARITY_TOP_K,
        vectara_query_mode: ManagedIndexQueryMode = ManagedIndexQueryMode.DEFAULT,
        lambda_val: float = 0.025,
        n_sentences_before: int = 2,
        n_sentences_after: int = 2,
        filter: str = "",
        callback_manager: Optional[CallbackManager] = None,
        **kwargs: Any,
    ) -> None:
        """Initialize params."""
        self._index = index
        self._similarity_top_k = similarity_top_k
        self._lambda_val = lambda_val
        self._n_sentences_before = n_sentences_before
        self._n_sentences_after = n_sentences_after
        self._filter = filter
        self._kwargs: Dict[str, Any] = kwargs.get("vectara_kwargs", {})

        if vectara_query_mode == ManagedIndexQueryMode.MMR:
            self._mmr = True
            self._mmr_k = kwargs.get("mmr_k", 50)
            self._mmr_diversity_bias = kwargs.get("mmr_diversity_bias", 0.3)
        else:
            self._mmr = False
<<<<<<< HEAD
=======
        super().__init__(callback_manager)
>>>>>>> 0e3f4960

    def _get_post_headers(self) -> dict:
        """Returns headers that should be attached to each post request."""
        return {
            "x-api-key": self._index._vectara_api_key,
            "customer-id": self._index._vectara_customer_id,
            "Content-Type": "application/json",
            "X-Source": "llama_index",
        }

    @property
    def similarity_top_k(self) -> int:
        """Return similarity top k."""
        return self._similarity_top_k

    @similarity_top_k.setter
    def similarity_top_k(self, similarity_top_k: int) -> None:
        """Set similarity top k."""
        self._similarity_top_k = similarity_top_k

    def _retrieve(
        self,
        query_bundle: QueryBundle,
        **kwargs: Any,
    ) -> List[NodeWithScore]:
        """Query Vectara index to get for top k most similar nodes.

        Args:
            query: Query Bundle
        """
        corpus_key = {
            "customerId": self._index._vectara_customer_id,
            "corpusId": self._index._vectara_corpus_id,
            "lexicalInterpolationConfig": {"lambda": self._lambda_val},
        }
        if len(self._filter) > 0:
            corpus_key["metadataFilter"] = self._filter

        data = {
            "query": [
                {
                    "query": query_bundle.query_str,
                    "start": 0,
                    "numResults": self._mmr_k if self._mmr else self._similarity_top_k,
                    "contextConfig": {
                        "sentencesBefore": self._n_sentences_before,
                        "sentencesAfter": self._n_sentences_after,
                    },
                    "corpusKey": [corpus_key],
                }
            ]
        }
        if self._mmr:
            data["query"][0]["rerankingConfig"] = {
                "rerankerId": 272725718,
                "mmrConfig": {"diversityBias": self._mmr_diversity_bias},
            }

        response = self._index._session.post(
            headers=self._get_post_headers(),
            url="https://api.vectara.io/v1/query",
            data=json.dumps(data),
            timeout=self._index.vectara_api_timeout,
        )

        if response.status_code != 200:
            _logger.error(
                "Query failed %s",
                f"(code {response.status_code}, reason {response.reason}, details "
                f"{response.text})",
            )
            return []

        result = response.json()
        responses = result["responseSet"][0]["response"]
        documents = result["responseSet"][0]["document"]

        metadatas = []
        for x in responses:
            md = {m["name"]: m["value"] for m in x["metadata"]}
            doc_num = x["documentIndex"]
            doc_md = {m["name"]: m["value"] for m in documents[doc_num]["metadata"]}
            md.update(doc_md)
            metadatas.append(md)

        top_nodes = []
        for x, md in zip(responses, metadatas):
            doc_inx = x["documentIndex"]
            doc_id = documents[doc_inx]["id"]
            node = NodeWithScore(
                node=TextNode(text=x["text"], id_=doc_id, metadata=md), score=x["score"]
            )
            top_nodes.append(node)

        return top_nodes[: self._similarity_top_k]<|MERGE_RESOLUTION|>--- conflicted
+++ resolved
@@ -4,19 +4,11 @@
 
 import json
 import logging
-<<<<<<< HEAD
-from typing import Any, Dict, List
-=======
 from typing import Any, Dict, List, Optional
->>>>>>> 0e3f4960
 
 from llama_index.callbacks.base import CallbackManager
 from llama_index.constants import DEFAULT_SIMILARITY_TOP_K
-<<<<<<< HEAD
-from llama_index.indices.base_retriever import BaseRetriever
-=======
 from llama_index.core import BaseRetriever
->>>>>>> 0e3f4960
 from llama_index.indices.managed.types import ManagedIndexQueryMode
 from llama_index.indices.managed.vectara.base import VectaraIndex
 from llama_index.schema import NodeWithScore, QueryBundle, TextNode
@@ -77,10 +69,7 @@
             self._mmr_diversity_bias = kwargs.get("mmr_diversity_bias", 0.3)
         else:
             self._mmr = False
-<<<<<<< HEAD
-=======
         super().__init__(callback_manager)
->>>>>>> 0e3f4960
 
     def _get_post_headers(self) -> dict:
         """Returns headers that should be attached to each post request."""
