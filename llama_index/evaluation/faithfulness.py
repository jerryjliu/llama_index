--- conflicted
+++ resolved
@@ -1,11 +1,8 @@
 """Faithfulness evaluation."""
 from __future__ import annotations
 
-<<<<<<< HEAD
+import asyncio
 import re
-=======
-import asyncio
->>>>>>> 10c7e8ac
 from typing import Any, Sequence
 
 from llama_index import ServiceContext
