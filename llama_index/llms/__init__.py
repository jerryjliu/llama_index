--- conflicted
+++ resolved
@@ -54,10 +54,7 @@
     "MonsterLLM",
     "Anyscale",
     "LiteLLM",
-<<<<<<< HEAD
     "GradientBaseModelLLM",
     "GradientModelAdapterLLM",
-=======
     "Konko",
->>>>>>> b8699461
 ]