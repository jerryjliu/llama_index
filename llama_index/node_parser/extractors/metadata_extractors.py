"""
Metadata extractors for nodes. Applied as a post processor to node parsing.
Currently, only `TextNode` is supported.

Supported metadata:
Node-level:
    - `SummaryExtractor`: Summary of each node, and pre and post nodes
    - `QuestionsAnsweredExtractor`: Questions that the node can answer
    - `KeywordsExtractor`: Keywords that uniquely identify the node
Document-level:
    - `TitleExtractor`: Document title, possible inferred across multiple nodes

Unimplemented (contributions welcome):
Subsection:
    - Position of node in subsection hierarchy (and associated subtitles)
    - Hierarchically organized summary

The prompts used to generate the metadata are specifically aimed to help
disambiguate the document or subsection from other similar documents or subsections.
(similar with contrastive learning)
"""
from abc import abstractmethod
from functools import reduce
from copy import deepcopy
from typing import Any, Callable, Dict, List, Optional, Sequence, cast

try:
    from pydantic.v1 import Field, PrivateAttr
except ImportError:
    from pydantic import Field, PrivateAttr

from llama_index.llm_predictor.base import BaseLLMPredictor, LLMPredictor
from llama_index.llms.base import LLM
from llama_index.node_parser.interface import BaseExtractor
from llama_index.prompts import PromptTemplate
from llama_index.schema import BaseNode, TextNode, MetadataMode
from llama_index.utils import get_tqdm_iterable


class MetadataFeatureExtractor(BaseExtractor):
    is_text_node_only: bool = True
    show_progress: bool = True
    metadata_mode: MetadataMode = MetadataMode.ALL

    @abstractmethod
    def extract(self, nodes: Sequence[BaseNode]) -> List[Dict]:
        """Extracts metadata for a sequence of nodes, returning a list of
        metadata dictionaries corresponding to each node.

        Args:
            nodes (Sequence[Document]): nodes to extract metadata from

        """


DEFAULT_NODE_TEXT_TEMPLATE = """\
[Excerpt from document]\n{metadata_str}\n\
Excerpt:\n-----\n{content}\n-----\n"""


class MetadataExtractor(BaseExtractor):
    """Metadata extractor."""

    extractors: Sequence[MetadataFeatureExtractor] = Field(
        default_factory=list,
        description="Metadta feature extractors to apply to each node.",
    )
    node_text_template: str = Field(
        default=DEFAULT_NODE_TEXT_TEMPLATE,
        description="Template to represent how node text is mixed with metadata text.",
    )
    disable_template_rewrite: bool = Field(
        default=False, description="Disable the node template rewrite."
    )

    in_place: bool = Field(
        default=True, description="Whether to process nodes in place."
    )

    def extract(self, nodes: Sequence[BaseNode]) -> List[Dict]:
        """Extract metadata from a document.

        Args:
            nodes (Sequence[BaseNode]): nodes to extract metadata from

        """
        metadata_list: List[Dict] = [{} for _ in nodes]
        for extractor in self.extractors:
            cur_metadata_list = extractor.extract(nodes)
            for i, metadata in enumerate(metadata_list):
                metadata.update(cur_metadata_list[i])

        return metadata_list

    def process_nodes(
        self,
        nodes: List[BaseNode],
        excluded_embed_metadata_keys: Optional[List[str]] = None,
        excluded_llm_metadata_keys: Optional[List[str]] = None,
    ) -> List[BaseNode]:
        """Post process nodes parsed from documents.

        Allows extractors to be chained.

        Args:
            nodes (List[BaseNode]): nodes to post-process
            excluded_embed_metadata_keys (Optional[List[str]]):
                keys to exclude from embed metadata
            excluded_llm_metadata_keys (Optional[List[str]]):
                keys to exclude from llm metadata
        """
        if self.in_place:
            new_nodes = nodes
        else:
            new_nodes = [deepcopy(node) for node in nodes]
        for extractor in self.extractors:
            cur_metadata_list = extractor.extract(new_nodes)
            for idx, node in enumerate(new_nodes):
                node.metadata.update(cur_metadata_list[idx])

        for idx, node in enumerate(new_nodes):
            if excluded_embed_metadata_keys is not None:
                node.excluded_embed_metadata_keys.extend(excluded_embed_metadata_keys)
            if excluded_llm_metadata_keys is not None:
                node.excluded_llm_metadata_keys.extend(excluded_llm_metadata_keys)
            if not self.disable_template_rewrite:
                if isinstance(node, TextNode):
                    cast(TextNode, node).text_template = self.node_text_template
        return new_nodes


DEFAULT_TITLE_NODE_TEMPLATE = """\
Context: {context_str}. Give a title that summarizes all of \
the unique entities, titles or themes found in the context. Title: """


DEFAULT_TITLE_COMBINE_TEMPLATE = """\
{context_str}. Based on the above candidate titles and content, \
what is the comprehensive title for this document? Title: """


class TitleExtractor(MetadataFeatureExtractor):
    """Title extractor. Useful for long documents. Extracts `document_title`
    metadata field.
    Args:
        llm_predictor (Optional[BaseLLMPredictor]): LLM predictor
        nodes (int): number of nodes from front to use for title extraction
        node_template (str): template for node-level title clues extraction
        combine_template (str): template for combining node-level clues into
            a document-level title
    """

    is_text_node_only: bool = False  # can work for mixture of text and non-text nodes
    llm_predictor: BaseLLMPredictor = Field(
        description="The LLMPredictor to use for generation."
    )
    nodes: int = Field(
        default=5, description="The number of nodes to extract titles from."
    )
    node_template: str = Field(
        default=DEFAULT_TITLE_NODE_TEMPLATE,
        description="The prompt template to extract titles with.",
    )
    combine_template: str = Field(
        default=DEFAULT_TITLE_COMBINE_TEMPLATE,
        description="The prompt template to merge titles with.",
    )

    def __init__(
        self,
        llm: Optional[LLM] = None,
        # TODO: llm_predictor arg is deprecated
        llm_predictor: Optional[BaseLLMPredictor] = None,
        nodes: int = 5,
        node_template: str = DEFAULT_TITLE_NODE_TEMPLATE,
        combine_template: str = DEFAULT_TITLE_COMBINE_TEMPLATE,
        **kwargs: Any,
    ) -> None:
        """Init params."""
        if nodes < 1:
            raise ValueError("num_nodes must be >= 1")

        if llm is not None:
            llm_predictor = LLMPredictor(llm=llm)
        elif llm_predictor is None and llm is None:
            llm_predictor = LLMPredictor()

        super().__init__(
            llm_predictor=llm_predictor,
            nodes=nodes,
            node_template=node_template,
            combine_template=combine_template,
            **kwargs,
        )

    def extract(self, nodes: Sequence[BaseNode]) -> List[Dict]:
        nodes_to_extract_title: List[BaseNode] = []
        for node in nodes:
            if len(nodes_to_extract_title) >= self.nodes:
                break
            if self.is_text_node_only and not isinstance(node, TextNode):
                continue
            nodes_to_extract_title.append(node)

        if len(nodes_to_extract_title) == 0:
            # Could not extract title
            return []

        title_candidates = [
            self.llm_predictor.predict(
                PromptTemplate(template=self.node_template),
                context_str=cast(TextNode, node).text,
            )
            for node in nodes_to_extract_title
        ]
        if len(nodes_to_extract_title) > 1:
            titles = reduce(
                lambda x, y: x + "," + y, title_candidates[1:], title_candidates[0]
            )

            title = self.llm_predictor.predict(
                PromptTemplate(template=self.combine_template),
                context_str=titles,
            )
        else:
            title = title_candidates[
                0
            ]  # if single node, just use the title from that node

        metadata_list = [{"document_title": title.strip(' \t\n\r"')} for _ in nodes]
        return metadata_list


class KeywordExtractor(MetadataFeatureExtractor):
    """Keyword extractor. Node-level extractor. Extracts
    `excerpt_keywords` metadata field.
    Args:
        llm_predictor (Optional[BaseLLMPredictor]): LLM predictor
        keywords (int): number of keywords to extract
    """

    llm_predictor: BaseLLMPredictor = Field(
        description="The LLMPredictor to use for generation."
    )
    keywords: int = Field(default=5, description="The number of keywords to extract.")

    def __init__(
        self,
        llm: Optional[LLM] = None,
        # TODO: llm_predictor arg is deprecated
        llm_predictor: Optional[BaseLLMPredictor] = None,
        keywords: int = 5,
        **kwargs: Any,
    ) -> None:
        """Init params."""
        if keywords < 1:
            raise ValueError("num_keywords must be >= 1")
<<<<<<< HEAD

        if llm is not None:
            llm_predictor = LLMPredictor(llm=llm)
        elif llm_predictor is None and llm is None:
            llm_predictor = LLMPredictor()

        super().__init__(llm_predictor=llm_predictor, keywords=keywords)
=======
        llm_predictor = llm_predictor or LLMPredictor(llm=llm)
        super().__init__(llm_predictor=llm_predictor, keywords=keywords, **kwargs)
>>>>>>> 2c551b59

    def extract(self, nodes: Sequence[BaseNode]) -> List[Dict]:
        metadata_list: List[Dict] = []
        for node in nodes:
            if self.is_text_node_only and not isinstance(node, TextNode):
                metadata_list.append({})
                continue

            # TODO: figure out a good way to allow users to customize keyword template
            keywords = self.llm_predictor.predict(
                PromptTemplate(
                    template=f"""\
{{context_str}}. Give {self.keywords} unique keywords for this \
document. Format as comma separated. Keywords: """
                ),
                context_str=cast(TextNode, node).text,
            )
            # node.metadata["excerpt_keywords"] = keywords
            metadata_list.append({"excerpt_keywords": keywords.strip()})
        return metadata_list


DEFAULT_QUESTION_GEN_TMPL = """\
Here is the context:
{context_str}

Given the contextual information, \
generate {num_questions} questions this context can provide \
specific answers to which are unlikely to be found elsewhere.

Higher-level summaries of surrounding context may be provided \
as well. Try using these summaries to generate better questions \
that this context can answer.

"""


class QuestionsAnsweredExtractor(MetadataFeatureExtractor):
    """
    Questions answered extractor. Node-level extractor.
    Extracts `questions_this_excerpt_can_answer` metadata field.
    Args:
        llm_predictor (Optional[BaseLLMPredictor]): LLM predictor
        questions (int): number of questions to extract
        prompt_template (str): template for question extraction,
        embedding_only (bool): whether to use embedding only
    """

    llm_predictor: BaseLLMPredictor = Field(
        description="The LLMPredictor to use for generation."
    )
    questions: int = Field(
        default=5, description="The number of questions to generate."
    )
    prompt_template: str = Field(
        default=DEFAULT_QUESTION_GEN_TMPL,
        description="Prompt template to use when generating questions.",
    )
    embedding_only: bool = Field(
        default=True, description="Whether to use metadata for emebddings only."
    )

    def __init__(
        self,
        llm: Optional[LLM] = None,
        # TODO: llm_predictor arg is deprecated
        llm_predictor: Optional[BaseLLMPredictor] = None,
        questions: int = 5,
        prompt_template: str = DEFAULT_QUESTION_GEN_TMPL,
        embedding_only: bool = True,
        **kwargs: Any,
    ) -> None:
        """Init params."""
        if questions < 1:
            raise ValueError("questions must be >= 1")

        if llm is not None:
            llm_predictor = LLMPredictor(llm=llm)
        elif llm_predictor is None and llm is None:
            llm_predictor = LLMPredictor()

        super().__init__(
            llm_predictor=llm_predictor,
            questions=questions,
            prompt_template=prompt_template,
            embedding_only=embedding_only,
            **kwargs,
        )

    def extract(self, nodes: Sequence[BaseNode]) -> List[Dict]:
        metadata_list: List[Dict] = []
        nodes_queue = get_tqdm_iterable(
            nodes, self.show_progress, "Extracting questions"
        )
        for node in nodes_queue:
            if self.is_text_node_only and not isinstance(node, TextNode):
                metadata_list.append({})
                continue

            context_str = node.get_content(metadata_mode=self.metadata_mode)
            prompt = PromptTemplate(template=self.prompt_template)
            questions = self.llm_predictor.predict(
                prompt, num_questions=self.questions, context_str=context_str
            )

            if self.embedding_only:
                node.excluded_llm_metadata_keys = ["questions_this_excerpt_can_answer"]
            metadata_list.append(
                {"questions_this_excerpt_can_answer": questions.strip()}
            )
        return metadata_list


DEFAULT_SUMMARY_EXTRACT_TEMPLATE = """\
Here is the content of the section:
{context_str}

Summarize the key topics and entities of the section. \

Summary: """


class SummaryExtractor(MetadataFeatureExtractor):
    """
    Summary extractor. Node-level extractor with adjacent sharing.
    Extracts `section_summary`, `prev_section_summary`, `next_section_summary`
    metadata fields
    Args:
        llm_predictor (Optional[BaseLLMPredictor]): LLM predictor
        summaries (List[str]): list of summaries to extract: 'self', 'prev', 'next'
        prompt_template (str): template for summary extraction"""

    llm_predictor: BaseLLMPredictor = Field(
        description="The LLMPredictor to use for generation."
    )
    summaries: List[str] = Field(
        description="List of summaries to extract: 'self', 'prev', 'next'"
    )
    prompt_template: str = Field(
        default=DEFAULT_SUMMARY_EXTRACT_TEMPLATE,
        description="Template to use when generating summaries.",
    )

    _self_summary: bool = PrivateAttr()
    _prev_summary: bool = PrivateAttr()
    _next_summary: bool = PrivateAttr()

    def __init__(
        self,
        llm: Optional[LLM] = None,
        # TODO: llm_predictor arg is deprecated
        llm_predictor: Optional[BaseLLMPredictor] = None,
        summaries: List[str] = ["self"],
        prompt_template: str = DEFAULT_SUMMARY_EXTRACT_TEMPLATE,
        **kwargs: Any,
    ):
        if llm is not None:
            llm_predictor = LLMPredictor(llm=llm)
        elif llm_predictor is None and llm is None:
            llm_predictor = LLMPredictor()

        # validation
        if not all([s in ["self", "prev", "next"] for s in summaries]):
            raise ValueError("summaries must be one of ['self', 'prev', 'next']")
        self._self_summary = "self" in summaries
        self._prev_summary = "prev" in summaries
        self._next_summary = "next" in summaries

        super().__init__(
            llm_predictor=llm_predictor,
            summaries=summaries,
            prompt_template=prompt_template,
            **kwargs,
        )

    def extract(self, nodes: Sequence[BaseNode]) -> List[Dict]:
        if not all([isinstance(node, TextNode) for node in nodes]):
            raise ValueError("Only `TextNode` is allowed for `Summary` extractor")
        nodes_queue = get_tqdm_iterable(
            nodes, self.show_progress, "Extracting summaries"
        )
        node_summaries = []
        for node in nodes_queue:
            node_context = cast(TextNode, node).get_content(
                metadata_mode=self.metadata_mode
            )
            summary = self.llm_predictor.predict(
                PromptTemplate(template=self.prompt_template),
                context_str=node_context,
            ).strip()
            node_summaries.append(summary)

        # Extract node-level summary metadata
        metadata_list: List[Dict] = [{} for _ in nodes]
        for i, metadata in enumerate(metadata_list):
            if i > 0 and self._prev_summary:
                metadata["prev_section_summary"] = node_summaries[i - 1]
            if i < len(nodes) - 1 and self._next_summary:
                metadata["next_section_summary"] = node_summaries[i + 1]
            if self._self_summary:
                metadata["section_summary"] = node_summaries[i]

        return metadata_list


DEFAULT_ENTITY_MAP = {
    "PER": "persons",
    "ORG": "organizations",
    "LOC": "locations",
    "ANIM": "animals",
    "BIO": "biological",
    "CEL": "celestial",
    "DIS": "diseases",
    "EVE": "events",
    "FOOD": "foods",
    "INST": "instruments",
    "MEDIA": "media",
    "PLANT": "plants",
    "MYTH": "mythological",
    "TIME": "times",
    "VEHI": "vehicles",
}

DEFAULT_ENTITY_MODEL = "tomaarsen/span-marker-mbert-base-multinerd"


class EntityExtractor(MetadataFeatureExtractor):
    """
    Entity extractor. Extracts `entities` into a metadata field using a default model
    `tomaarsen/span-marker-mbert-base-multinerd` and the SpanMarker library.

    Install SpanMarker with `pip install span-marker`.
    """

    model_name: str = Field(
        default=DEFAULT_ENTITY_MODEL,
        description="The model name of the SpanMarker model to use.",
    )
    prediction_threshold: float = Field(
        default=0.5, description="The confidence threshold for accepting predictions."
    )
    span_joiner: str = Field(description="The seperator beween entity names.")
    label_entities: bool = Field(
        default=False, description="Include entity class labels or not."
    )
    device: Optional[str] = Field(
        default=None, description="Device to run model on, i.e. 'cuda', 'cpu'"
    )
    entity_map: Dict[str, str] = Field(
        default_factory=dict,
        description="Mapping of entity class names to usable names.",
    )

    _tokenizer: Callable = PrivateAttr()
    _model: Any = PrivateAttr()

    def __init__(
        self,
        model_name: str = DEFAULT_ENTITY_MODEL,
        prediction_threshold: float = 0.5,
        span_joiner: str = " ",
        label_entities: bool = False,
        device: Optional[str] = None,
        entity_map: Optional[Dict[str, str]] = None,
        tokenizer: Optional[Callable[[str], List[str]]] = None,
        **kwargs: Any,
    ):
        """
        Entity extractor for extracting entities from text and inserting
        into node metadata.

        Args:
            model_name (str):
                Name of the SpanMarker model to use.
            prediction_threshold (float):
                Minimum prediction threshold for entities. Defaults to 0.5.
            span_joiner (str):
                String to join spans with. Defaults to " ".
            label_entities (bool):
                Whether to label entities with their type. Setting to true can be
                slightly error prone, but can be useful for downstream tasks.
                Defaults to False.
            device (Optional[str]):
                Device to use for SpanMarker model, i.e. "cpu" or "cuda".
                Loads onto "cpu" by default.
            entity_map (Optional[Dict[str, str]]):
                Mapping from entity class name to label.
            tokenizer (Optional[Callable[[str], List[str]]]):
                Tokenizer to use for splitting text into words.
                Defaults to NLTK word_tokenize.
        """
        try:
            from span_marker import SpanMarkerModel
        except ImportError:
            raise ImportError(
                "SpanMarker is not installed. Install with `pip install span-marker`."
            )

        try:
            from nltk.tokenize import word_tokenize
        except ImportError:
            raise ImportError("NLTK is not installed. Install with `pip install nltk`.")

        self._model = SpanMarkerModel.from_pretrained(model_name)
        if device is not None:
            self._model = self._model.to(device)

        self._tokenizer = tokenizer or word_tokenize

        base_entity_map = DEFAULT_ENTITY_MAP
        if entity_map is not None:
            base_entity_map.update(entity_map)

        super().__init__(
            model_name=model_name,
            prediction_threshold=prediction_threshold,
            span_joiner=span_joiner,
            label_entities=label_entities,
            device=device,
            entity_map=base_entity_map,
            **kwargs,
        )

    def extract(self, nodes: Sequence[BaseNode]) -> List[Dict]:
        # Extract node-level entity metadata
        metadata_list: List[Dict] = [{} for _ in nodes]
        for i, metadata in enumerate(metadata_list):
            node_text = nodes[i].get_content(metadata_mode=self.metadata_mode)
            words = self._tokenizer(node_text)
            spans = self._model.predict(words)
            for span in spans:
                if span["score"] > self.prediction_threshold:
                    ent_label = self.entity_map.get(span["label"], span["label"])
                    metadata_label = ent_label if self.label_entities else "entities"

                    if metadata_label not in metadata:
                        metadata[metadata_label] = set()

                    metadata[metadata_label].add(self.span_joiner.join(span["span"]))

        # convert metadata from set to list
        for metadata in metadata_list:
            for key, val in metadata.items():
                metadata[key] = list(val)

        return metadata_list<|MERGE_RESOLUTION|>--- conflicted
+++ resolved
@@ -255,7 +255,6 @@
         """Init params."""
         if keywords < 1:
             raise ValueError("num_keywords must be >= 1")
-<<<<<<< HEAD
 
         if llm is not None:
             llm_predictor = LLMPredictor(llm=llm)
@@ -263,10 +262,6 @@
             llm_predictor = LLMPredictor()
 
         super().__init__(llm_predictor=llm_predictor, keywords=keywords)
-=======
-        llm_predictor = llm_predictor or LLMPredictor(llm=llm)
-        super().__init__(llm_predictor=llm_predictor, keywords=keywords, **kwargs)
->>>>>>> 2c551b59
 
     def extract(self, nodes: Sequence[BaseNode]) -> List[Dict]:
         metadata_list: List[Dict] = []
