--- conflicted
+++ resolved
@@ -5,12 +5,8 @@
 from llama_index.callbacks.schema import CBEventType, EventPayload
 from llama_index.constants import DEFAULT_CHUNK_OVERLAP, DEFAULT_CHUNK_SIZE
 from llama_index.langchain_helpers.text_splitter import TextSplitter, TokenTextSplitter
-<<<<<<< HEAD
-from llama_index.node_parser.interface import NodeParser, NodeParserPostProcessor
-=======
 from llama_index.node_parser.interface import NodeParser
 from llama_index.node_parser.extractors.metadata_extractors import MetadataExtractor
->>>>>>> 3ccaad30
 from llama_index.node_parser.node_utils import get_nodes_from_document
 from llama_index.utils import get_tqdm_iterable
 from llama_index.schema import Document
@@ -35,11 +31,7 @@
         include_metadata: bool = True,
         include_prev_next_rel: bool = True,
         callback_manager: Optional[CallbackManager] = None,
-<<<<<<< HEAD
-        post_processors: Optional[List[NodeParserPostProcessor]] = None,
-=======
         metadata_extractor: Optional[MetadataExtractor] = None,
->>>>>>> 3ccaad30
     ) -> None:
         """Init params."""
         self.callback_manager = callback_manager or CallbackManager([])
@@ -48,11 +40,7 @@
         )
         self._include_metadata = include_metadata
         self._include_prev_next_rel = include_prev_next_rel
-<<<<<<< HEAD
-        self._post_processors = post_processors or []
-=======
         self._metadata_extractor = metadata_extractor
->>>>>>> 3ccaad30
 
     @classmethod
     def from_defaults(
@@ -61,7 +49,6 @@
         chunk_overlap: Optional[int] = None,
         include_metadata: bool = True,
         include_prev_next_rel: bool = True,
-        post_processors: Optional[List[NodeParserPostProcessor]] = None,
         callback_manager: Optional[CallbackManager] = None,
         metadata_extractor: Optional[MetadataExtractor] = None,
     ) -> "SimpleNodeParser":
@@ -114,13 +101,8 @@
             )
             all_nodes.extend(nodes)
 
-<<<<<<< HEAD
-        for post_processor in self._post_processors:
-            post_processor.post_process_nodes(all_nodes)
-=======
         if self._metadata_extractor is not None:
             self._metadata_extractor.process_nodes(all_nodes)
->>>>>>> 3ccaad30
 
         self.callback_manager.on_event_end(
             CBEventType.NODE_PARSING,
